--- conflicted
+++ resolved
@@ -96,15 +96,11 @@
     DENSE_DIMENSION,
     MASK,
 )
-<<<<<<< HEAD
 from rasa.utils.tensorflow.data_generator import (
-    FixBatchSizeDataGenerator,
     DataChunkFile,
     DataChunkGenerator,
+    RasaBatchDataGenerator,
 )
-=======
-from rasa.utils.tensorflow.data_generator import RasaBatchDataGenerator
->>>>>>> be4c119b
 
 logger = logging.getLogger(__name__)
 
