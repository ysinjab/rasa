import logging
import os
import re
import typing
from typing import Any, Dict, List, Optional, Text

import rasa.shared.utils.io
import rasa.nlu.utils.pattern_utils as pattern_utils
from rasa.nlu.components import UnsupportedLanguageError
from rasa.nlu.model import Metadata
from rasa.nlu.config import RasaNLUModelConfig
from rasa.shared.nlu.training_data.training_data import TrainingData
from rasa.shared.nlu.training_data.message import Message
from rasa.shared.nlu.constants import (
    ENTITIES,
    ENTITY_ATTRIBUTE_VALUE,
    ENTITY_ATTRIBUTE_START,
    ENTITY_ATTRIBUTE_END,
    TEXT,
    ENTITY_ATTRIBUTE_TYPE,
)
from rasa.nlu.extractors.extractor import EntityExtractor
from rasa.shared.core.domain import Domain

if typing.TYPE_CHECKING:
    from rasa.nlu.components import Component


logger = logging.getLogger(__name__)


class RegexEntityExtractor(EntityExtractor):
    """Searches for entities in the user's message using the lookup tables and regexes
    defined in the training data."""

    defaults = {
        # text will be processed with case insensitive as default
        "case_sensitive": False,
        # use lookup tables to extract entities
        "use_lookup_tables": True,
        # use regexes to extract entities
        "use_regexes": True,
        # use match word boundaries for lookup table
        "use_word_boundaries": True,
    }

    def __init__(
        self,
        component_config: Optional[Dict[Text, Any]] = None,
        patterns: Optional[List[Dict[Text, Text]]] = None,
    ):
        """Extracts entities using the lookup tables and/or regexes defined in the training data."""
        super(RegexEntityExtractor, self).__init__(component_config)

        self.case_sensitive = self.component_config["case_sensitive"]
        self.patterns = patterns or []
        self.entity_names = None

    @classmethod
    def create(
        cls,
        component_config: Dict[Text, Any],
        model_config: RasaNLUModelConfig,
        domain: Optional[Domain] = None,
    ) -> "Component":
        """Creates this component (e.g. before a training is started).

        Method can access all configuration parameters.

        Args:
            component_config: The components configuration parameters.
            model_config: The model configuration parameters.
            domain: The domain the model uses.

        Returns:
            The created component.
        """
        # Check language supporting
        language = model_config.language
        if not cls.can_handle_language(language):
            # check failed
            raise UnsupportedLanguageError(cls.name, language)

        component = cls(component_config)

        if domain is not None:
            component.entity_names = domain.entities

        return component

    def prepare_partial_training(
        self,
        training_data: TrainingData,
        config: Optional[RasaNLUModelConfig] = None,
        **kwargs: Any,
    ) -> None:
        """Prepare the component for training on just a part of the data.

        See parent class for more information.
        """
        if self.entity_names is None:
            self.entity_names = training_data.entities

        self.patterns = pattern_utils.extract_patterns(
            training_data,
            use_lookup_tables=self.component_config["use_lookup_tables"],
            use_regexes=self.component_config["use_regexes"],
<<<<<<< HEAD
            patter_names=self.entity_names,
=======
            use_only_entities=True,
            use_word_boundaries=self.component_config["use_word_boundaries"],
>>>>>>> e12a8d48
        )

        if not self.patterns:
            rasa.shared.utils.io.raise_warning(
                "No lookup tables or regexes defined in the training data that have "
                "a name equal to any entity in the training data. In order for this "
                "component to work you need to define valid lookup tables or regexes "
                "in the training data."
            )

    def process(self, message: Message, **kwargs: Any) -> None:
        if not self.patterns:
            return

        extracted_entities = self._extract_entities(message)
        extracted_entities = self.add_extractor_name(extracted_entities)

        message.set(
            ENTITIES, message.get(ENTITIES, []) + extracted_entities, add_to_output=True
        )

    def _extract_entities(self, message: Message) -> List[Dict[Text, Any]]:
        """Extract entities of the given type from the given user message."""
        entities = []

        flags = 0  # default flag
        if not self.case_sensitive:
            flags = re.IGNORECASE

        for pattern in self.patterns:
            matches = re.finditer(pattern["pattern"], message.get(TEXT), flags=flags)
            matches = list(matches)

            for match in matches:
                start_index = match.start()
                end_index = match.end()
                entities.append(
                    {
                        ENTITY_ATTRIBUTE_TYPE: pattern["name"],
                        ENTITY_ATTRIBUTE_START: start_index,
                        ENTITY_ATTRIBUTE_END: end_index,
                        ENTITY_ATTRIBUTE_VALUE: message.get(TEXT)[
                            start_index:end_index
                        ],
                    }
                )

        return entities

    @classmethod
    def load(
        cls,
        meta: Dict[Text, Any],
        model_dir: Optional[Text] = None,
        model_metadata: Optional[Metadata] = None,
        cached_component: Optional["RegexEntityExtractor"] = None,
        **kwargs: Any,
    ) -> "RegexEntityExtractor":

        file_name = meta.get("file")
        regex_file = os.path.join(model_dir, file_name)

        if os.path.exists(regex_file):
            patterns = rasa.shared.utils.io.read_json_file(regex_file)
            return RegexEntityExtractor(meta, patterns=patterns)

        return RegexEntityExtractor(meta)

    def persist(self, file_name: Text, model_dir: Text) -> Optional[Dict[Text, Any]]:
        """Persist this model into the passed directory.
        Return the metadata necessary to load the model again."""
        file_name = f"{file_name}.json"
        regex_file = os.path.join(model_dir, file_name)
        rasa.shared.utils.io.dump_obj_as_json_to_file(regex_file, self.patterns)

        return {"file": file_name}<|MERGE_RESOLUTION|>--- conflicted
+++ resolved
@@ -105,12 +105,8 @@
             training_data,
             use_lookup_tables=self.component_config["use_lookup_tables"],
             use_regexes=self.component_config["use_regexes"],
-<<<<<<< HEAD
             patter_names=self.entity_names,
-=======
-            use_only_entities=True,
             use_word_boundaries=self.component_config["use_word_boundaries"],
->>>>>>> e12a8d48
         )
 
         if not self.patterns:
