--- conflicted
+++ resolved
@@ -7,26 +7,17 @@
 
 def _convert_lookup_tables_to_regex(
     training_data: TrainingData,
-<<<<<<< HEAD
-=======
     pattern_names: Optional[List[Text]] = None,
->>>>>>> 7c42875f
     use_word_boundaries: bool = True,
-    pattern_names: Optional[List[Text]] = None,
 ) -> List[Dict[Text, Text]]:
     r"""Convert the lookup tables from the training data to regex patterns.
 
     Args:
         training_data: The training data.
-<<<<<<< HEAD
-=======
         pattern_names: List of pattern names to use. If list is empty or `None` all
           patterns will be used.
->>>>>>> 7c42875f
         use_word_boundaries: If True add `\b` around the regex expression
           for each lookup table expressions.
-        pattern_names: List of pattern names to use. If list is empty or `None` all
-          patterns will be used.
 
     Returns:
         A list of regex patterns.
@@ -158,11 +149,7 @@
     if use_lookup_tables:
         patterns.extend(
             _convert_lookup_tables_to_regex(
-<<<<<<< HEAD
-                training_data, use_word_boundaries, patter_names
-=======
                 training_data, patter_names, use_word_boundaries
->>>>>>> 7c42875f
             )
         )
 
