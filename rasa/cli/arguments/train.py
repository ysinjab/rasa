import argparse
from typing import Union

import rasa.cli.arguments.default_arguments as default_arguments
from rasa.shared.constants import DEFAULT_CONFIG_PATH, DEFAULT_DATA_PATH


def set_train_arguments(parser: argparse.ArgumentParser) -> None:
    """Sets the command line arguments for the command 'rasa train'.

    Args:
        parser: the parser to add the arguments to
    """
    add_data_param(parser)
    default_arguments.add_config_param(parser)
    default_arguments.add_domain_param(parser)
    default_arguments.add_out_param(
        parser, help_text="Directory where your models should be stored."
    )

    add_dry_run_param(parser)
    add_augmentation_param(parser)
    add_debug_plots_param(parser)

    add_num_threads_param(parser)

    add_model_name_param(parser)
    add_persist_nlu_data_param(parser)
    add_force_param(parser)

    add_arguments_for_training_in_chunks(parser)


def set_train_core_arguments(parser: argparse.ArgumentParser) -> None:
    """Sets the command line arguments for the command 'rasa train core'.

    Args:
        parser: the parser to add the arguments to
    """
    default_arguments.add_stories_param(parser)
    default_arguments.add_domain_param(parser)
    add_core_config_param(parser)
    default_arguments.add_out_param(
        parser, help_text="Directory where your models should be stored."
    )

    add_augmentation_param(parser)
    add_debug_plots_param(parser)

    add_force_param(parser)

    add_model_name_param(parser)

    compare_arguments = parser.add_argument_group("Comparison Arguments")
    add_compare_params(compare_arguments)

    add_arguments_for_training_in_chunks(parser)


def set_train_nlu_arguments(parser: argparse.ArgumentParser) -> None:
    """Sets the command line arguments for the command 'rasa train nlu'.

    Args:
        parser: the parser to add the arguments to
    """
    default_arguments.add_config_param(parser)
    default_arguments.add_domain_param(parser, default=None)
    default_arguments.add_out_param(
        parser, help_text="Directory where your models should be stored."
    )

    default_arguments.add_nlu_data_param(
        parser, help_text="File or folder containing your NLU data."
    )

    add_num_threads_param(parser)

    add_model_name_param(parser)
    add_persist_nlu_data_param(parser)

    add_arguments_for_training_in_chunks(parser)


def add_arguments_for_training_in_chunks(parser: argparse.ArgumentParser) -> None:
    """Adds the arguments for training in chunks.

    Args:
        parser: the parser to add the arguments to
    """
    train_in_chunks_arguments = parser.add_argument_group(
        "Arguments for training in chunks"
    )

    train_in_chunks_arguments.add_argument(
        "--number-of-chunks",
        type=int,
        default=1,
        help="Number of chunks to use. By default the complete dataset is used at "
        "once.",
    )


def add_force_param(
    parser: Union[argparse.ArgumentParser, argparse._ActionsContainer]
) -> None:
    """Adds the parameter '--force'.

    Args:
        parser: the parser to add the arguments to
    """
    parser.add_argument(
        "--force",
        action="store_true",
        help="Force a model training even if the data has not changed.",
    )


def add_data_param(
    parser: Union[argparse.ArgumentParser, argparse._ActionsContainer]
) -> None:
    """Adds the parameter '--data'.

    Args:
        parser: the parser to add the arguments to
    """
    parser.add_argument(
        "--data",
        default=[DEFAULT_DATA_PATH],
        nargs="+",
        help="Paths to the Core and NLU data files.",
    )


def add_core_config_param(parser: argparse.ArgumentParser) -> None:
    """Adds the parameter '--config'.

    Args:
        parser: the parser to add the arguments to
    """
    parser.add_argument(
        "-c",
        "--config",
        nargs="+",
        default=[DEFAULT_CONFIG_PATH],
        help="The policy and NLU pipeline configuration of your bot. "
        "If multiple configuration files are provided, multiple Rasa Core "
        "models are trained to compare policies.",
    )


def add_compare_params(
    parser: Union[argparse.ArgumentParser, argparse._ActionsContainer]
) -> None:
    """Adds the parameter '--percentages'.

    Args:
        parser: the parser to add the arguments to
    """
    parser.add_argument(
        "--percentages",
        nargs="*",
        type=int,
        default=[0, 25, 50, 75],
        help="Range of exclusion percentages.",
    )
    parser.add_argument(
        "--runs", type=int, default=3, help="Number of runs for experiments."
    )


def add_dry_run_param(
    parser: Union[argparse.ArgumentParser, argparse._ActionsContainer]
) -> None:
    """Adds `--dry-run` argument to a specified `parser`.

    Args:
        parser: An instance of `ArgumentParser` or `_ActionsContainer`.
    """
    parser.add_argument(
        "--dry-run",
        default=False,
        action="store_true",
        help="If enabled, no actual training will be performed. Instead, "
        "it will be determined whether a model should be re-trained "
        "and this information will be printed as the output. The return "
        "code is a 4-bit bitmask that can also be used to determine what exactly needs "
        "to be retrained:\n"
        "- 1 means Core needs to be retrained\n"
        "- 2 means NLU needs to be retrained\n"
        "- 4 means responses in the domain should be updated\n"
        "- 8 means the training was forced (--force argument is specified)",
    )


def add_augmentation_param(
    parser: Union[argparse.ArgumentParser, argparse._ActionsContainer]
<<<<<<< HEAD
) -> None:
    """Adds the parameter '--augmentation'.

    Args:
        parser: the parser to add the arguments to
=======
):
    """Adds `--augmentation` argument to a specified `parser`.

    Args:
        parser: An instance of `ArgumentParser` or `_ActionsContainer`.
>>>>>>> 25dd8f23
    """
    parser.add_argument(
        "--augmentation",
        type=int,
        default=50,
        help="How much data augmentation to use during training.",
    )


def add_debug_plots_param(
    parser: Union[argparse.ArgumentParser, argparse._ActionsContainer]
) -> None:
    """Adds the parameter '--debug-plots'.

    Args:
        parser: the parser to add the arguments to
    """
    parser.add_argument(
        "--debug-plots",
        default=False,
        action="store_true",
        help="If enabled, will create plots showing checkpoints "
        "and their connections between story blocks in a  "
        "file called `story_blocks_connections.html`.",
    )


def add_num_threads_param(
    parser: Union[argparse.ArgumentParser, argparse._ActionsContainer]
) -> None:
    """Adds the parameter '--num-threads'.

    Args:
        parser: the parser to add the arguments to
    """
    parser.add_argument(
        "--num-threads",
        type=int,
        default=1,
        help="Maximum amount of threads to use when training.",
    )


def add_model_name_param(parser: argparse.ArgumentParser) -> None:
    """Adds the parameter '--fixed-model-name'.

    Args:
        parser: the parser to add the arguments to
    """
    parser.add_argument(
        "--fixed-model-name",
        type=str,
        help="If set, the name of the model file/directory will be set to the given "
        "name.",
    )


def add_persist_nlu_data_param(
    parser: Union[argparse.ArgumentParser, argparse._ActionsContainer]
) -> None:
    """Adds the parameter '--persist-nlu-data'.

    Args:
        parser: the parser to add the arguments to
    """
    parser.add_argument(
        "--persist-nlu-data",
        action="store_true",
        help="Persist the nlu training data in the saved model.",
    )<|MERGE_RESOLUTION|>--- conflicted
+++ resolved
@@ -194,19 +194,11 @@
 
 def add_augmentation_param(
     parser: Union[argparse.ArgumentParser, argparse._ActionsContainer]
-<<<<<<< HEAD
-) -> None:
-    """Adds the parameter '--augmentation'.
-
-    Args:
-        parser: the parser to add the arguments to
-=======
 ):
     """Adds `--augmentation` argument to a specified `parser`.
 
     Args:
         parser: An instance of `ArgumentParser` or `_ActionsContainer`.
->>>>>>> 25dd8f23
     """
     parser.add_argument(
         "--augmentation",
