--- conflicted
+++ resolved
@@ -89,11 +89,8 @@
 def _set_not_required_args(args: argparse.Namespace) -> None:
     args.fixed_model_name = None
     args.store_uncompressed = False
-<<<<<<< HEAD
     args.number_of_chunks = 1
-=======
     args.dry_run = False
->>>>>>> 25dd8f23
 
 
 def perform_interactive_learning(
@@ -102,15 +99,9 @@
     """Performs interactive learning.
 
     Args:
-<<<<<<< HEAD
-        args: The command line arguments.
-        zipped_model: The trained model to use.
-        file_importer: The training data importer.
-=======
         args: Namespace arguments.
         zipped_model: Path to zipped model.
         file_importer: File importer which provides the training data and model config.
->>>>>>> 25dd8f23
     """
     from rasa.core.train import do_interactive_learning
 
