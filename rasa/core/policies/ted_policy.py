import copy
import logging
import shutil
from pathlib import Path
from collections import defaultdict

import numpy as np

import rasa.shared.utils.io
import tensorflow as tf
import tensorflow_addons as tfa
from typing import Any, List, Optional, Text, Dict, Tuple, Union, TYPE_CHECKING

import rasa.utils.io as io_utils
import rasa.core.actions.action
from rasa.nlu.constants import TOKENS_NAMES
from rasa.nlu.extractors.extractor import EntityExtractor
from rasa.nlu.classifiers.diet_classifier import EntityTagSpec
from rasa.shared.core.domain import Domain
from rasa.core.featurizers.tracker_featurizers import (
    TrackerFeaturizer,
    FullDialogueTrackerFeaturizer,
    MaxHistoryTrackerFeaturizer,
)
from rasa.core.featurizers.single_state_featurizer import SingleStateFeaturizer
from rasa.shared.nlu.constants import (
    ACTION_TEXT,
    ACTION_NAME,
    INTENT,
    TEXT,
    ENTITIES,
    VALID_FEATURE_TYPES,
    FEATURE_TYPE_SENTENCE,
    ENTITY_ATTRIBUTE_TYPE,
    ENTITY_TAGS,
    EXTRACTOR,
)
from rasa.shared.nlu.interpreter import NaturalLanguageInterpreter
from rasa.core.policies.policy import Policy, PolicyPrediction
from rasa.core.constants import DEFAULT_POLICY_PRIORITY, DIALOGUE
from rasa.shared.core.constants import ACTIVE_LOOP, SLOTS, ACTION_LISTEN_NAME
from rasa.shared.core.trackers import DialogueStateTracker
from rasa.shared.core.generator import TrackerWithCachedStates
from rasa.utils import train_utils
from rasa.utils.tensorflow.models import RasaModel, TransformerRasaModel
from rasa.utils.tensorflow.model_data import (
    RasaModelData,
    FeatureSignature,
    FeatureArray,
    Data,
)
from rasa.utils.tensorflow.model_data_utils import convert_to_data_format
from rasa.utils.tensorflow.constants import (
    LABEL,
    IDS,
    TRANSFORMER_SIZE,
    NUM_TRANSFORMER_LAYERS,
    NUM_HEADS,
    BATCH_SIZES,
    BATCH_STRATEGY,
    EPOCHS,
    RANDOM_SEED,
    RANKING_LENGTH,
    LOSS_TYPE,
    SIMILARITY_TYPE,
    NUM_NEG,
    EVAL_NUM_EXAMPLES,
    EVAL_NUM_EPOCHS,
    NEGATIVE_MARGIN_SCALE,
    REGULARIZATION_CONSTANT,
    SCALE_LOSS,
    USE_MAX_NEG_SIM,
    MAX_NEG_SIM,
    MAX_POS_SIM,
    EMBEDDING_DIMENSION,
    DROP_RATE_DIALOGUE,
    DROP_RATE_LABEL,
    DROP_RATE,
    DROP_RATE_ATTENTION,
    WEIGHT_SPARSITY,
    KEY_RELATIVE_ATTENTION,
    VALUE_RELATIVE_ATTENTION,
    MAX_RELATIVE_POSITION,
    SOFTMAX,
    AUTO,
    BALANCED,
    TENSORBOARD_LOG_DIR,
    TENSORBOARD_LOG_LEVEL,
    CHECKPOINT_MODEL,
    ENCODING_DIMENSION,
    UNIDIRECTIONAL_ENCODER,
    SEQUENCE,
    SENTENCE,
    SEQUENCE_LENGTH,
    DENSE_DIMENSION,
    CONCAT_DIMENSION,
    E2E_CONFIDENCE_THRESHOLD,
    SPARSE_INPUT_DROPOUT,
    DENSE_INPUT_DROPOUT,
    MASKED_LM,
    MASK,
    HIDDEN_LAYERS_SIZES,
    FEATURIZERS,
    ENTITY_RECOGNITION,
)
from rasa.utils.tensorflow.data_generator import IncreasingBatchSizeDataGenerator
from rasa.shared.core.events import DefinePrevUserUtteredEntities, Event
from rasa.shared.nlu.training_data.message import Message


if TYPE_CHECKING:
    from rasa.shared.nlu.training_data.features import Features


logger = logging.getLogger(__name__)

LABEL_KEY = LABEL
LABEL_SUB_KEY = IDS
LENGTH = "length"
INDICES = "indices"
SENTENCE_FEATURES_TO_ENCODE = [INTENT, TEXT, ACTION_NAME, ACTION_TEXT]
SEQUENCE_FEATURES_TO_ENCODE = [TEXT, ACTION_TEXT, f"{LABEL}_{ACTION_TEXT}"]
LABEL_FEATURES_TO_ENCODE = [f"{LABEL}_{ACTION_NAME}", f"{LABEL}_{ACTION_TEXT}"]
STATE_LEVEL_FEATURES = [ENTITIES, SLOTS, ACTIVE_LOOP]
PREDICTION_FEATURES = STATE_LEVEL_FEATURES + SENTENCE_FEATURES_TO_ENCODE + [DIALOGUE]

SAVE_MODEL_FILE_NAME = "ted_policy"


class TEDPolicy(Policy):
    """Transformer Embedding Dialogue (TED) Policy is described in
    https://arxiv.org/abs/1910.00486.
    This policy has a pre-defined architecture, which comprises the
    following steps:
        - concatenate user input (user intent and entities), previous system actions,
          slots and active forms for each time step into an input vector to
          pre-transformer embedding layer;
        - feed it to transformer;
        - apply a dense layer to the output of the transformer to get embeddings of a
          dialogue for each time step;
        - apply a dense layer to create embeddings for system actions for each time
          step;
        - calculate the similarity between the dialogue embedding and embedded system
          actions. This step is based on the StarSpace
          (https://arxiv.org/abs/1709.03856) idea.
    """

    # please make sure to update the docs when changing a default parameter
    defaults = {
        # ## Architecture of the used neural network
        # Hidden layer sizes for layers before the dialogue and label embedding layers.
        # The number of hidden layers is equal to the length of the corresponding
        # list.
        # Hidden layer sizes for layers before the embedding layers for user message
        # and labels.
        # The number of hidden layers is equal to the length of the corresponding
        # list.
        HIDDEN_LAYERS_SIZES: {TEXT: [], ACTION_TEXT: [], f"{LABEL}_{ACTION_TEXT}": []},
        DENSE_DIMENSION: {
            TEXT: 128,
            ACTION_TEXT: 128,
            f"{LABEL}_{ACTION_TEXT}": 128,
            INTENT: 20,
            ACTION_NAME: 20,
            f"{LABEL}_{ACTION_NAME}": 20,
            ENTITIES: 20,
            SLOTS: 20,
            ACTIVE_LOOP: 20,
        },
        CONCAT_DIMENSION: {TEXT: 128, ACTION_TEXT: 128, f"{LABEL}_{ACTION_TEXT}": 128},
        ENCODING_DIMENSION: 50,
        # Number of units in sequence transformer
        TRANSFORMER_SIZE: 128,
        # Number of sequence transformer layers
        NUM_TRANSFORMER_LAYERS: 1,
        # Number of units in dialogue transformer
        f"{DIALOGUE}_{TRANSFORMER_SIZE}": 128,
        # Number of dialogue transformer layers
        f"{DIALOGUE}_{NUM_TRANSFORMER_LAYERS}": 1,
        # Number of attention heads in transformer
        NUM_HEADS: 4,
        # If 'True' use key relative embeddings in attention
        KEY_RELATIVE_ATTENTION: False,
        # If 'True' use value relative embeddings in attention
        VALUE_RELATIVE_ATTENTION: False,
        # Max position for relative embeddings
        MAX_RELATIVE_POSITION: None,
        # Use a unidirectional or bidirectional encoder.
        UNIDIRECTIONAL_ENCODER: True,
        # ## Training parameters
        # Initial and final batch sizes:
        # Batch size will be linearly increased for each epoch.
        BATCH_SIZES: [64, 256],
        # Strategy used whenc creating batches.
        # Can be either 'sequence' or 'balanced'.
        BATCH_STRATEGY: BALANCED,
        # Number of epochs to train
        EPOCHS: 1,
        # Set random seed to any 'int' to get reproducible results
        RANDOM_SEED: None,
        # ## Parameters for embeddings
        # Dimension size of embedding vectors
        EMBEDDING_DIMENSION: 20,
        # The number of incorrect labels. The algorithm will minimize
        # their similarity to the user input during training.
        NUM_NEG: 20,
        # Type of similarity measure to use, either 'auto' or 'cosine' or 'inner'.
        SIMILARITY_TYPE: AUTO,
        # The type of the loss function, either 'softmax' or 'margin'.
        LOSS_TYPE: SOFTMAX,
        # Number of top actions to normalize scores for loss type 'softmax'.
        # Set to 0 to turn off normalization.
        RANKING_LENGTH: 10,
        # Indicates how similar the algorithm should try to make embedding vectors
        # for correct labels.
        # Should be 0.0 < ... < 1.0 for 'cosine' similarity type.
        MAX_POS_SIM: 0.8,
        # Maximum negative similarity for incorrect labels.
        # Should be -1.0 < ... < 1.0 for 'cosine' similarity type.
        MAX_NEG_SIM: -0.2,
        # If 'True' the algorithm only minimizes maximum similarity over
        # incorrect intent labels, used only if 'loss_type' is set to 'margin'.
        USE_MAX_NEG_SIM: True,
        # If 'True' scale loss inverse proportionally to the confidence
        # of the correct prediction
        SCALE_LOSS: True,
        # ## Regularization parameters
        # The scale of regularization
        REGULARIZATION_CONSTANT: 0.001,
        # The scale of how important is to minimize the maximum similarity
        # between embeddings of different labels,
        # used only if 'loss_type' is set to 'margin'.
        NEGATIVE_MARGIN_SCALE: 0.8,
        # Dropout rate for embedding layers of dialogue features.
        DROP_RATE_DIALOGUE: 0.1,
        # Dropout rate for embedding layers of utterance level features.
        DROP_RATE: 0.0,
        # Dropout rate for embedding layers of label, e.g. action, features.
        DROP_RATE_LABEL: 0.0,
        # Dropout rate for attention.
        DROP_RATE_ATTENTION: 0,
        # Sparsity of the weights in dense layers
        WEIGHT_SPARSITY: 0.8,
        # If 'True' apply dropout to sparse input tensors
        SPARSE_INPUT_DROPOUT: True,
        # If 'True' apply dropout to dense input tensors
        DENSE_INPUT_DROPOUT: True,
        # If 'True' random tokens of the input message will be masked and the model
        # should predict those tokens.
        MASKED_LM: False,
        # ## Evaluation parameters
        # How often calculate validation accuracy.
        # Small values may hurt performance, e.g. model accuracy.
        EVAL_NUM_EPOCHS: 20,
        # How many examples to use for hold out validation set
        # Large values may hurt performance, e.g. model accuracy.
        EVAL_NUM_EXAMPLES: 0,
        # If you want to use tensorboard to visualize training and validation metrics,
        # set this option to a valid output directory.
        TENSORBOARD_LOG_DIR: None,
        # Define when training metrics for tensorboard should be logged.
        # Either after every epoch or for every training step.
        # Valid values: 'epoch' and 'batch'
        TENSORBOARD_LOG_LEVEL: "epoch",
        # Perform model checkpointing
        CHECKPOINT_MODEL: False,
        # Only pick e2e prediction if the policy is confident enough
        E2E_CONFIDENCE_THRESHOLD: 0.5,
        # Specify what features to use as sequence and sentence features.
        # By default all features in the pipeline are used.
        FEATURIZERS: [],
        # If set to true, entities are predicted in user utterances.
        ENTITY_RECOGNITION: True,
    }

    @staticmethod
    def _standard_featurizer(max_history: Optional[int] = None) -> TrackerFeaturizer:
        return MaxHistoryTrackerFeaturizer(
            SingleStateFeaturizer(), max_history=max_history
        )

    def __init__(
        self,
        featurizer: Optional[TrackerFeaturizer] = None,
        priority: int = DEFAULT_POLICY_PRIORITY,
        max_history: Optional[int] = None,
        model: Optional[RasaModel] = None,
        fake_features: Optional[Dict[Text, List["Features"]]] = None,
        entity_tag_specs: Optional[List[EntityTagSpec]] = None,
        **kwargs: Any,
    ) -> None:
        """Declare instance variables with default values."""
        if not featurizer:
            featurizer = self._standard_featurizer(max_history)

        super().__init__(featurizer, priority)
        if isinstance(featurizer, FullDialogueTrackerFeaturizer):
            self.is_full_dialogue_featurizer_used = True
        else:
            self.is_full_dialogue_featurizer_used = False

        self._load_params(**kwargs)

        self.model = model

        self._entity_tag_specs = entity_tag_specs

        self.fake_features = fake_features or defaultdict(list)
        # TED is only e2e if only text is present in fake features, which represent
        # all possible input features for current version of this trained ted
        self.only_e2e = TEXT in self.fake_features and INTENT not in self.fake_features

        self._label_data: Optional[RasaModelData] = None
        self.data_example: Optional[Dict[Text, List[np.ndarray]]] = None

        self.tmp_checkpoint_dir = None
        if self.config[CHECKPOINT_MODEL]:
            self.tmp_checkpoint_dir = Path(rasa.utils.io.create_temporary_directory())

    def _load_params(self, **kwargs: Dict[Text, Any]) -> None:
        self.config = copy.deepcopy(self.defaults)
        self.config.update(kwargs)

        self.config = train_utils.check_deprecated_options(self.config)

        self.config = train_utils.update_similarity_type(self.config)
        self.config = train_utils.update_evaluation_parameters(self.config)

    def _create_entity_tag_specs(self) -> List[EntityTagSpec]:
        """Create entity tag specifications with their respective tag id mappings."""
        _tag_specs = []

        tag_id_index_mapping = self.featurizer.state_featurizer.get_entity_tag_ids()

        if tag_id_index_mapping:
            _tag_specs.append(
                EntityTagSpec(
                    tag_name=ENTITY_ATTRIBUTE_TYPE,
                    tags_to_ids=tag_id_index_mapping,
                    ids_to_tags={
                        value: key for key, value in tag_id_index_mapping.items()
                    },
                    num_tags=len(tag_id_index_mapping),
                )
            )

        return _tag_specs

    def _create_label_data(
        self, domain: Domain, interpreter: NaturalLanguageInterpreter
    ) -> Tuple[RasaModelData, List[Dict[Text, List["Features"]]]]:
        # encode all label_ids with policies' featurizer
        state_featurizer = self.featurizer.state_featurizer
        encoded_all_labels = state_featurizer.encode_all_actions(domain, interpreter)

        attribute_data, _ = convert_to_data_format(
            encoded_all_labels, featurizers=self.config[FEATURIZERS]
        )

        label_data = RasaModelData()
        label_data.add_data(attribute_data, key_prefix=f"{LABEL_KEY}_")
        label_data.add_lengths(
            f"{LABEL}_{ACTION_TEXT}",
            SEQUENCE_LENGTH,
            f"{LABEL}_{ACTION_TEXT}",
            SEQUENCE,
        )

        label_ids = np.arange(domain.num_actions)
        label_data.add_features(
            LABEL_KEY,
            LABEL_SUB_KEY,
            [FeatureArray(np.expand_dims(label_ids, -1), number_of_dimensions=2)],
        )

        return label_data, encoded_all_labels

    def _create_data_for_entities(
        self, entity_tags: Optional[List[List[Dict[Text, List["Features"]]]]]
    ) -> Optional[Data]:
        if not self.config[ENTITY_RECOGNITION]:
            return

        # check that there are real entity tags
        if entity_tags and any([any(turn_tags) for turn_tags in entity_tags]):
            entity_tags_data, _ = convert_to_data_format(entity_tags)
            return entity_tags_data

        # there are no "real" entity tags
        logger.debug(
            f"Entity recognition cannot be performed, "
            f"set '{ENTITY_RECOGNITION}' config parameter to 'False'."
        )
        self.config[ENTITY_RECOGNITION] = False

    def _create_model_data(
        self,
        tracker_state_features: List[List[Dict[Text, List["Features"]]]],
        label_ids: Optional[np.ndarray] = None,
        entity_tags: Optional[List[List[Dict[Text, List["Features"]]]]] = None,
        encoded_all_labels: Optional[List[Dict[Text, List["Features"]]]] = None,
    ) -> RasaModelData:
        """Combine all model related data into RasaModelData.

        Args:
            tracker_state_features: a dictionary of attributes
                (INTENT, TEXT, ACTION_NAME, ACTION_TEXT, ENTITIES, SLOTS, ACTIVE_LOOP)
                to a list of features for all dialogue turns in all training trackers
            label_ids: the label ids (e.g. action ids) for every dialogue turn in all
                training trackers
            entity_tags: a dictionary of entity type (ENTITY_TAGS) to a list of features
                containing entity tag ids for text user inputs otherwise empty dict
                for all dialogue turns in all training trackers
            encoded_all_labels: a list of dictionaries containing attribute features
                for label ids

        Returns:
            RasaModelData
        """
        model_data = RasaModelData(label_key=LABEL_KEY, label_sub_key=LABEL_SUB_KEY)

        if label_ids is not None and encoded_all_labels is not None:
            label_ids = np.array(
                [np.expand_dims(seq_label_ids, -1) for seq_label_ids in label_ids]
            )
            model_data.add_features(
                LABEL_KEY,
                LABEL_SUB_KEY,
                [FeatureArray(label_ids, number_of_dimensions=3)],
            )

            attribute_data, self.fake_features = convert_to_data_format(
                tracker_state_features, featurizers=self.config[FEATURIZERS]
            )

            entity_tags_data = self._create_data_for_entities(entity_tags)
            if entity_tags_data is not None:
                model_data.add_data(entity_tags_data)
        else:
            # method is called during prediction
            attribute_data, _ = convert_to_data_format(
                tracker_state_features,
                self.fake_features,
                featurizers=self.config[FEATURIZERS],
            )

        model_data.add_data(attribute_data)
        model_data.add_lengths(TEXT, SEQUENCE_LENGTH, TEXT, SEQUENCE)
        model_data.add_lengths(ACTION_TEXT, SEQUENCE_LENGTH, ACTION_TEXT, SEQUENCE)

        # add the dialogue lengths
        attribute_present = next(iter(list(attribute_data.keys())))
        dialogue_lengths = np.array(
            [
                np.size(np.squeeze(f, -1))
                for f in model_data.data[attribute_present][MASK][0]
            ]
        )
        model_data.data[DIALOGUE][LENGTH] = [
            FeatureArray(dialogue_lengths, number_of_dimensions=1)
        ]

        # make sure all keys are in the same order during training and prediction
        model_data.sort()

        return model_data

    def train(
        self,
        training_trackers: List[TrackerWithCachedStates],
        domain: Domain,
        interpreter: NaturalLanguageInterpreter,
        **kwargs: Any,
    ) -> None:
        """Train the policy on given training trackers."""

        if not training_trackers:
            logger.error(
                f"Can not train '{self.__class__.__name__}'. No data was provided. "
                f"Skipping training of the policy."
            )
            return

        # dealing with training data
        tracker_state_features, label_ids, entity_tags = self.featurize_for_training(
            training_trackers, domain, interpreter, **kwargs
        )

        self._label_data, encoded_all_labels = self._create_label_data(
            domain, interpreter
        )

        # extract actual training data to feed to model
        model_data = self._create_model_data(
            tracker_state_features, label_ids, entity_tags, encoded_all_labels
        )
        if model_data.is_empty():
            logger.error(
                f"Can not train '{self.__class__.__name__}'. No data was provided. "
                f"Skipping training of the policy."
            )
            return

        if self.config[ENTITY_RECOGNITION]:
            self._entity_tag_specs = self._create_entity_tag_specs()

        # keep one example for persisting and loading
        self.data_example = model_data.first_data_example()

        self.model = TED(
            model_data.get_signature(),
            self.config,
            isinstance(self.featurizer, MaxHistoryTrackerFeaturizer),
            self._label_data,
            self._entity_tag_specs,
        )

        data_generator, validation_data_generator = train_utils.create_data_generators(
            model_data,
            self.config[BATCH_SIZES],
            self.config[EPOCHS],
            self.config[BATCH_STRATEGY],
            self.config[EVAL_NUM_EXAMPLES],
            self.config[RANDOM_SEED],
        )
        callbacks = train_utils.create_common_callbacks(
            self.config[EPOCHS],
            self.config[TENSORBOARD_LOG_DIR],
            self.config[TENSORBOARD_LOG_LEVEL],
            self.tmp_checkpoint_dir,
        )

        self.model.compile()
        self.model.fit(
            data_generator,
            epochs=self.config[EPOCHS],
            validation_data=validation_data_generator,
            validation_freq=self.config[EVAL_NUM_EPOCHS],
            callbacks=callbacks,
            verbose=False,
        )

    def _featurize_tracker_for_e2e(
        self,
        tracker: DialogueStateTracker,
        domain: Domain,
        interpreter: NaturalLanguageInterpreter,
    ) -> List[List[Dict[Text, List["Features"]]]]:
        # construct two examples in the batch to be fed to the model -
        # one by featurizing last user text
        # and second - an optional one (see conditions below),
        # the first example in the constructed batch either does not contain user input
        # or uses intent or text based on whether TED is e2e only.
        tracker_state_features = self.featurizer.create_state_features(
            [tracker], domain, interpreter, use_text_for_last_user_input=self.only_e2e
        )
        # the second - text, but only after user utterance and if not only e2e
        if (
            tracker.latest_action_name == ACTION_LISTEN_NAME
            and TEXT in self.fake_features
            and not self.only_e2e
        ):
            tracker_state_features += self.featurizer.create_state_features(
                [tracker], domain, interpreter, use_text_for_last_user_input=True
            )
        return tracker_state_features

    def _pick_confidence(
        self, confidences: np.ndarray, similarities: np.ndarray
    ) -> Tuple[np.ndarray, bool]:
        # the confidences and similarities have shape (batch-size x number of actions)
        # batch-size can only be 1 or 2;
        # in the case batch-size==2, the first example contain user intent as features,
        # the second - user text as features
        if confidences.shape[0] > 2:
            raise ValueError(
                "We cannot pick prediction from batches of size more than 2."
            )
        # we use heuristic to pick correct prediction
        if confidences.shape[0] == 2:
            # we use similarities to pick appropriate input,
            # since it seems to be more accurate measure,
            # policy is trained to maximize the similarity not the confidence
            if (
                np.max(confidences[1]) > self.config[E2E_CONFIDENCE_THRESHOLD]
                # TODO maybe compare confidences is better
                and np.max(similarities[1]) > np.max(similarities[0])
            ):
                return confidences[1], True

            return confidences[0], False

        # by default the first example in a batch is the one to use for prediction
        return confidences[0], self.only_e2e

    def predict_action_probabilities(
        self,
        tracker: DialogueStateTracker,
        domain: Domain,
        interpreter: NaturalLanguageInterpreter,
        **kwargs: Any,
    ) -> PolicyPrediction:
        """Predicts the next action the bot should take.

        See the docstring of the parent class `Policy` for more information.
        """
        if self.model is None:
            return self._prediction(self._default_predictions(domain))

        # create model data from tracker
        tracker_state_features = self._featurize_tracker_for_e2e(
            tracker, domain, interpreter
        )
        model_data = self._create_model_data(tracker_state_features)

        data_generator = IncreasingBatchSizeDataGenerator(
            model_data, batch_size=len(tracker_state_features)
        )
        output = self.model.predict(data_generator)

        # take the last prediction in the sequence
        similarities = output["similarities"][:, -1, :]
        confidences = output["action_scores"][:, -1, :]
        # take correct prediction from batch
        confidence, is_e2e_prediction = self._pick_confidence(confidences, similarities)

        if self.config[LOSS_TYPE] == SOFTMAX and self.config[RANKING_LENGTH] > 0:
            confidence = train_utils.normalize(confidence, self.config[RANKING_LENGTH])

        optional_events = self._create_optional_event_for_entities(
            output, is_e2e_prediction, interpreter, tracker
        )

        return self._prediction(
            confidence.tolist(),
            is_end_to_end_prediction=is_e2e_prediction,
            optional_events=optional_events,
        )

    def _create_optional_event_for_entities(
        self,
        prediction_output: Dict[Text, tf.Tensor],
        is_e2e_prediction: bool,
        interpreter: NaturalLanguageInterpreter,
        tracker: DialogueStateTracker,
    ) -> Optional[List[Event]]:
        if tracker.latest_action_name != ACTION_LISTEN_NAME or not is_e2e_prediction:
            # entities belong only to the last user message
            # and only if user text was used for prediction,
            # a user message always comes after action listen
            return

        if not self.config[ENTITY_RECOGNITION]:
            # entity recognition is not turned on, no entities can be predicted
            return

        # The batch dimension of entity prediction is not the same as batch size,
        # rather it is the number of last (if max history featurizer else all)
        # text inputs in the batch
        # therefore, in order to pick entities from the latest user message
        # we need to pick entities from the last batch dimension of entity prediction
        (
            predicted_tags,
            confidence_values,
        ) = rasa.utils.train_utils.entity_label_to_tags(
            prediction_output, self._entity_tag_specs, prediction_index=-1
        )

        if ENTITY_ATTRIBUTE_TYPE not in predicted_tags:
            # no entities detected
            return

        # entities belong to the last message of the tracker
        # convert the predicted tags to actual entities
        text = tracker.latest_message.text
        parsed_message = interpreter.featurize_message(Message(data={TEXT: text}))
        tokens = parsed_message.get(TOKENS_NAMES[TEXT])
        entities = EntityExtractor.convert_predictions_into_entities(
            text, tokens, predicted_tags, confidences=confidence_values
        )

        # add the extractor name
        for entity in entities:
            entity[EXTRACTOR] = "TEDPolicy"

        return [DefinePrevUserUtteredEntities(entities)]

    def persist(self, path: Union[Text, Path]) -> None:
        """Persists the policy to a storage."""
        if self.model is None:
            logger.debug(
                "Method `persist(...)` was called without a trained model present. "
                "Nothing to persist then!"
            )
            return

        model_path = Path(path)
        tf_model_file = model_path / f"{SAVE_MODEL_FILE_NAME}.tf_model"

        rasa.shared.utils.io.create_directory_for_file(tf_model_file)

        self.featurizer.persist(path)

        if self.model.checkpoint_model:
            shutil.move(self.tmp_checkpoint_dir, model_path / "checkpoints")
        self.model.save(str(tf_model_file))

        io_utils.json_pickle(
            model_path / f"{SAVE_MODEL_FILE_NAME}.priority.pkl", self.priority
        )
        io_utils.pickle_dump(
            model_path / f"{SAVE_MODEL_FILE_NAME}.meta.pkl", self.config
        )
        io_utils.pickle_dump(
            model_path / f"{SAVE_MODEL_FILE_NAME}.data_example.pkl", self.data_example
        )
        io_utils.pickle_dump(
            model_path / f"{SAVE_MODEL_FILE_NAME}.fake_features.pkl",
            self.fake_features,
        )
        io_utils.pickle_dump(
            model_path / f"{SAVE_MODEL_FILE_NAME}.label_data.pkl",
            dict(self._label_data.data),
        )

        entity_tag_specs = (
            [tag_spec._asdict() for tag_spec in self._entity_tag_specs]
            if self._entity_tag_specs
            else []
        )
        rasa.shared.utils.io.dump_obj_as_json_to_file(
            model_path / f"{SAVE_MODEL_FILE_NAME}.entity_tag_specs.json",
            entity_tag_specs,
        )

    @classmethod
    def load(cls, path: Union[Text, Path]) -> "TEDPolicy":
        """Loads a policy from the storage.

        **Needs to load its featurizer**
        """
        model_path = Path(path)

        if not model_path.exists():
            raise Exception(
                f"Failed to load TED policy model. Path "
                f"'{model_path.absolute()}' doesn't exist."
            )

        tf_model_file = model_path / f"{SAVE_MODEL_FILE_NAME}.tf_model"

        featurizer = TrackerFeaturizer.load(path)

        if not (model_path / f"{SAVE_MODEL_FILE_NAME}.data_example.pkl").is_file():
            return cls(featurizer=featurizer)

        loaded_data = io_utils.pickle_load(
            model_path / f"{SAVE_MODEL_FILE_NAME}.data_example.pkl"
        )
        label_data = io_utils.pickle_load(
            model_path / f"{SAVE_MODEL_FILE_NAME}.label_data.pkl"
        )
        fake_features = io_utils.pickle_load(
            model_path / f"{SAVE_MODEL_FILE_NAME}.fake_features.pkl"
        )
        label_data = RasaModelData(data=label_data)
        meta = io_utils.pickle_load(model_path / f"{SAVE_MODEL_FILE_NAME}.meta.pkl")
        priority = io_utils.json_unpickle(
            model_path / f"{SAVE_MODEL_FILE_NAME}.priority.pkl"
        )
        entity_tag_specs = rasa.shared.utils.io.read_json_file(
            model_path / f"{SAVE_MODEL_FILE_NAME}.entity_tag_specs.json"
        )
        entity_tag_specs = [
            EntityTagSpec(
                tag_name=tag_spec["tag_name"],
                ids_to_tags={
                    int(key): value for key, value in tag_spec["ids_to_tags"].items()
                },
                tags_to_ids={
                    key: int(value) for key, value in tag_spec["tags_to_ids"].items()
                },
                num_tags=tag_spec["num_tags"],
            )
            for tag_spec in entity_tag_specs
        ]

        model_data_example = RasaModelData(
            label_key=LABEL_KEY, label_sub_key=LABEL_SUB_KEY, data=loaded_data
        )
        meta = train_utils.update_similarity_type(meta)

        model = TED.load(
            str(tf_model_file),
            model_data_example,
            data_signature=model_data_example.get_signature(),
            config=meta,
            # during prediction we don't care about previous dialogue turns,
            # so to save computation time, use only the last one
            use_only_last_dialogue_turns=True,
            label_data=label_data,
            entity_tag_specs=entity_tag_specs,
        )

<<<<<<< HEAD
=======
        # build the graph for prediction
        predict_data_example = RasaModelData(
            label_key=LABEL_KEY,
            label_sub_key=LABEL_SUB_KEY,
            data={
                feature_name: features
                for feature_name, features in model_data_example.items()
                if feature_name
                # we need to remove label features for prediction if they are present
                in PREDICTION_FEATURES
            },
        )
        model.build_for_predict(predict_data_example)

>>>>>>> a8d604ba
        return cls(
            featurizer=featurizer,
            priority=priority,
            model=model,
            fake_features=fake_features,
            entity_tag_specs=entity_tag_specs,
            **meta,
        )


class TED(TransformerRasaModel):
    def __init__(
        self,
        data_signature: Dict[Text, Dict[Text, List[FeatureSignature]]],
        config: Dict[Text, Any],
        use_only_last_dialogue_turns: bool,
        label_data: RasaModelData,
        entity_tag_specs: Optional[List[EntityTagSpec]],
    ) -> None:
        """Intializes the TED model.

        Args:
            data_signature: the data signature of the input data
            config: the model configuration
            use_only_last_dialogue_turns: if 'True' only the last dialogue turn will be used
            label_data: the label data
            entity_tag_specs: the entity tag specifications
        """
        super().__init__("TED", config, data_signature, label_data)

        self.use_only_last_dialogue_turns = use_only_last_dialogue_turns

        self.predict_data_signature = {
            feature_name: features
            for feature_name, features in data_signature.items()
            if feature_name in PREDICTION_FEATURES
        }

        self._entity_tag_specs = entity_tag_specs

        # optimizer
        self.optimizer = tf.keras.optimizers.Adam()

        # metrics
        self.action_loss = tf.keras.metrics.Mean(name="loss")
        self.action_acc = tf.keras.metrics.Mean(name="acc")
        self.entity_loss = tf.keras.metrics.Mean(name="e_loss")
        self.entity_f1 = tf.keras.metrics.Mean(name="e_f1")
        self.metrics_to_log += ["loss", "acc"]
        if self.config[ENTITY_RECOGNITION]:
            self.metrics_to_log += ["e_loss", "e_f1"]

        # needed for efficient prediction
        self.all_labels_embed: Optional[tf.Tensor] = None

        self._prepare_layers()

    def _check_data(self) -> None:
        if not any(key in [INTENT, TEXT] for key in self.data_signature.keys()):
            raise ValueError(
                f"No user features specified. "
                f"Cannot train '{self.__class__.__name__}' model."
            )

        if not any(
            key in [ACTION_NAME, ACTION_TEXT] for key in self.data_signature.keys()
        ):
            raise ValueError(
                f"No action features specified. "
                f"Cannot train '{self.__class__.__name__}' model."
            )
        if LABEL not in self.data_signature:
            raise ValueError(
                f"No label features specified. "
                f"Cannot train '{self.__class__.__name__}' model."
            )

    # ---CREATING LAYERS HELPERS---

    def _prepare_layers(self) -> None:
        for name in self.data_signature.keys():
            self._prepare_sparse_dense_layer_for(name, self.data_signature)
            if name in SEQUENCE_FEATURES_TO_ENCODE:
                self._prepare_sequence_layers(name)
            self._prepare_encoding_layers(name)

        for name in self.label_signature.keys():
            self._prepare_sparse_dense_layer_for(name, self.label_signature)
            if name in SEQUENCE_FEATURES_TO_ENCODE:
                self._prepare_sequence_layers(name)
            self._prepare_encoding_layers(name)

        self._prepare_transformer_layer(
            DIALOGUE,
            self.config[f"{DIALOGUE}_{NUM_TRANSFORMER_LAYERS}"],
            self.config[f"{DIALOGUE}_{TRANSFORMER_SIZE}"],
            self.config[DROP_RATE_DIALOGUE],
            self.config[DROP_RATE_ATTENTION],
        )

        self._prepare_embed_layers(DIALOGUE)
        self._prepare_embed_layers(LABEL)

        self._prepare_dot_product_loss(LABEL, self.config[SCALE_LOSS])

        if self.config[ENTITY_RECOGNITION]:
            self._prepare_entity_recognition_layers()

    def _prepare_sparse_dense_layer_for(
        self, name: Text, signature: Dict[Text, Dict[Text, List[FeatureSignature]]]
    ) -> None:
        """Prepares the sparse dense layer for the given attribute name.

        It is used to combine the sparse and dense features of the attribute at the
        beginning of the model.

        Args:
            name: the attribute name
            signature: data signature
        """
        for feature_type in VALID_FEATURE_TYPES:
            if feature_type not in signature[name]:
                # features for feature type are not present
                continue

            self._prepare_sparse_dense_dropout_layers(
                f"{name}_{feature_type}", self.config[DROP_RATE]
            )

            # use the same configurable dense dimension for all sparse features
            self._prepare_sparse_dense_layers(
                signature[name][feature_type],
                f"{name}_{feature_type}",
                self.config[DENSE_DIMENSION][name],
            )

    def _prepare_encoding_layers(self, name: Text) -> None:
        """Create ffnn layer for given attribute name. The layer is used just before
        all dialogue features are combined.

        Args:
            name: attribute name
        """
        # create encoding layers only for the features which should be encoded;
        if name not in SENTENCE_FEATURES_TO_ENCODE + LABEL_FEATURES_TO_ENCODE:
            return
        # check that there are SENTENCE features for the attribute name in data
        if (
            name in SENTENCE_FEATURES_TO_ENCODE
            and FEATURE_TYPE_SENTENCE not in self.data_signature[name]
        ):
            return
        #  same for label_data
        if (
            name in LABEL_FEATURES_TO_ENCODE
            and FEATURE_TYPE_SENTENCE not in self.label_signature[name]
        ):
            return

        self._prepare_ffnn_layer(
            f"{name}",
            [self.config[ENCODING_DIMENSION]],
            self.config[DROP_RATE_DIALOGUE],
            prefix="encoding_layer",
        )

    # ---GRAPH BUILDING HELPERS---

    @staticmethod
    def _compute_dialogue_indices(
        tf_batch_data: Dict[Text, Dict[Text, List[tf.Tensor]]]
    ) -> None:
        dialogue_lengths = tf.cast(tf_batch_data[DIALOGUE][LENGTH][0], dtype=tf.int32)
        # wrap in a list, because that's the structure of tf_batch_data
        tf_batch_data[DIALOGUE][INDICES] = [
            (
                tf.map_fn(
                    tf.range,
                    dialogue_lengths,
                    fn_output_signature=tf.RaggedTensorSpec(
                        shape=[None], dtype=tf.int32
                    ),
                )
            ).values
        ]

    def _create_all_labels_embed(self) -> Tuple[tf.Tensor, tf.Tensor]:
        all_label_ids = self.tf_label_data[LABEL_KEY][LABEL_SUB_KEY][0]
        # labels cannot have all features "fake"
        all_labels_encoded = {}
        for key in self.tf_label_data.keys():
            if key != LABEL_KEY:
                attribute_features, _, _ = self._encode_real_features_per_attribute(
                    self.tf_label_data, key
                )
                all_labels_encoded[key] = attribute_features

        if (
            all_labels_encoded.get(f"{LABEL_KEY}_{ACTION_TEXT}") is not None
            and all_labels_encoded.get(f"{LABEL_KEY}_{ACTION_NAME}") is not None
        ):
            x = all_labels_encoded.pop(
                f"{LABEL_KEY}_{ACTION_TEXT}"
            ) + all_labels_encoded.pop(f"{LABEL_KEY}_{ACTION_NAME}")
        elif all_labels_encoded.get(f"{LABEL_KEY}_{ACTION_TEXT}") is not None:
            x = all_labels_encoded.pop(f"{LABEL_KEY}_{ACTION_TEXT}")
        else:
            x = all_labels_encoded.pop(f"{LABEL_KEY}_{ACTION_NAME}")

        # additional sequence axis is artifact of our RasaModelData creation
        # TODO check whether this should be solved in data creation
        x = tf.squeeze(x, axis=1)

        all_labels_embed = self._tf_layers[f"embed.{LABEL}"](x)

        return all_label_ids, all_labels_embed

    def _embed_dialogue(
        self,
        dialogue_in: tf.Tensor,
        tf_batch_data: Dict[Text, Dict[Text, List[tf.Tensor]]],
    ) -> Tuple[tf.Tensor, tf.Tensor, tf.Tensor]:
        """Create dialogue level embedding and mask."""
        dialogue_lengths = tf.cast(tf_batch_data[DIALOGUE][LENGTH][0], tf.int32)
        mask = self._compute_mask(dialogue_lengths)

        dialogue_transformed = self._tf_layers[f"transformer.{DIALOGUE}"](
            dialogue_in, 1 - mask, self._training
        )
        dialogue_transformed = tfa.activations.gelu(dialogue_transformed)

        if self.use_only_last_dialogue_turns:
            # pick last vector if max history featurizer is used
            dialogue_transformed = tf.expand_dims(
                self._last_token(dialogue_transformed, dialogue_lengths), 1
            )
            mask = tf.expand_dims(self._last_token(mask, dialogue_lengths), 1)

        dialogue_embed = self._tf_layers[f"embed.{DIALOGUE}"](dialogue_transformed)

        return dialogue_embed, mask, dialogue_transformed

    def _encode_features_per_attribute(
        self, tf_batch_data: Dict[Text, Dict[Text, List[tf.Tensor]]], attribute: Text
    ) -> Tuple[tf.Tensor, tf.Tensor, tf.Tensor]:
        # The input is a representation of 4d tensor of
        # shape (batch-size x dialogue-len x sequence-len x units) in 3d of shape
        # (sum of dialogue history length for all tensors in the batch x
        # max sequence length x number of features).

        # However, some dialogue turns contain non existent state features,
        # e.g. `intent` and `text` features are mutually exclusive,
        # as well as `action_name` and `action_text` are mutually exclusive,
        # or some dialogue turns don't contain any `slots`.
        # In order to create 4d full tensors, we created "fake" zero features for
        # these non existent state features. And filtered them during batch generation.
        # Therefore the first dimensions for different attributes are different.
        # It could happen that some batches don't contain "real" features at all,
        # e.g. large number of stories don't contain any `slots`.
        # Therefore actual input tensors will be empty.
        # Since we need actual numbers to create dialogue turn features, we create
        # zero tensors in `_encode_fake_features_per_attribute` for these attributes.
        return tf.cond(
            tf.shape(tf_batch_data[attribute][SENTENCE][0])[0] > 0,
            lambda: self._encode_real_features_per_attribute(tf_batch_data, attribute),
            lambda: self._encode_fake_features_per_attribute(tf_batch_data, attribute),
        )

    def _get_dense_units(
        self, attribute_features_list: List[tf.Tensor], attribute: Text
    ) -> int:
        # TODO this should be done in corresponding layers once in init
        units = 0
        for f in attribute_features_list:
            if isinstance(f, tf.SparseTensor):
                units += self.config[DENSE_DIMENSION][attribute]
            else:
                units += f.shape[-1]
        return units

    def _get_concat_units(
        self, tf_batch_data: Dict[Text, Dict[Text, List[tf.Tensor]]], attribute: Text
    ) -> int:
        # TODO this should be done in corresponding layers once in init
        # calculate concat sequence sentence dim
        sentence_units = self._get_dense_units(
            tf_batch_data[attribute][SENTENCE], attribute
        )
        sequence_units = self._get_dense_units(
            tf_batch_data[attribute][SEQUENCE], attribute
        )

        if sequence_units and not sentence_units:
            return sequence_units

        if sentence_units and not sequence_units:
            return sentence_units

        if sentence_units != sequence_units:
            return self.config[CONCAT_DIMENSION][TEXT]

        return sentence_units

    def _encode_fake_features_per_attribute(
        self, tf_batch_data: Dict[Text, Dict[Text, List[tf.Tensor]]], attribute: Text
    ) -> Tuple[tf.Tensor, tf.Tensor, tf.Tensor]:
        # we need to create real zero tensors with appropriate batch and dialogue dim
        # because they are passed to dialogue transformer
        attribute_mask = tf_batch_data[attribute][MASK][0]

        batch_dim = tf.shape(attribute_mask)[0]
        dialogue_dim = tf.shape(attribute_mask)[1]
        if attribute in set(SENTENCE_FEATURES_TO_ENCODE + LABEL_FEATURES_TO_ENCODE):
            units = self.config[ENCODING_DIMENSION]
        else:
            units = self._get_dense_units(tf_batch_data[attribute][SENTENCE], attribute)

        attribute_features = tf.zeros(
            (batch_dim, dialogue_dim, units), dtype=tf.float32
        )
        if attribute == TEXT:
            # if the input features are fake, we don't process them further,
            # but we need to calculate correct last dim (units) so that tf could infer
            # the last shape of the tensors
            if self.config[f"{DIALOGUE}_{NUM_TRANSFORMER_LAYERS}"] > 0:
                text_transformer_units = self.config[f"{DIALOGUE}_{TRANSFORMER_SIZE}"]
            elif self.config[HIDDEN_LAYERS_SIZES][TEXT]:
                text_transformer_units = self.config[HIDDEN_LAYERS_SIZES][TEXT][-1]
            else:
                text_transformer_units = self._get_concat_units(
                    tf_batch_data, attribute
                )

            text_transformer_output = tf.zeros(
                (0, 0, text_transformer_units), dtype=tf.float32
            )
            text_sequence_lengths = tf.zeros((0, 1), dtype=tf.int32)
        else:
            # simulate None with empty tensor of zeros
            text_transformer_output = tf.zeros((0,))
            text_sequence_lengths = tf.zeros((0,))

        return attribute_features, text_transformer_output, text_sequence_lengths

    @staticmethod
    def _create_last_dialogue_turns_mask(
        tf_batch_data: Dict[Text, Dict[Text, List[tf.Tensor]]], attribute: Text
    ) -> tf.Tensor:
        # Since use_only_last_dialogue_turns is True,
        # we need to find the locations of last dialogue turns in
        # (combined batch dimension and dialogue length,) dimension,
        # so that we can use `_sequence_lengths` as a boolean  mask to pick
        # which ones are "real" textual input in these last dialogue turns.

        # In order to do that we can use given `dialogue_lengths`.
        # For example:
        # If we have `dialogue_lengths = [2, 1, 3]`, than
        # `dialogue_indices = [0, 1, 0, 0, 1, 2]` here we can spot that `0`
        # always indicates the first dialogue turn,
        # which means that previous dialogue turn is the last dialogue turn.
        # Combining this with the fact that the last element in
        # `dialogue_indices` is always the last dialogue turn, we can add
        # a `0` to the end, getting
        # `_dialogue_indices = [0, 1, 0, 0, 1, 2, 0]`.
        # Then removing the first element
        # `_last_dialogue_turn_inverse_indicator = [1, 0, 0, 1, 2, 0]`
        # we see that `0` points to the last dialogue turn.
        # We convert all positive numbers to `True` and take
        # the inverse mask to get
        # `last_dialogue_mask = [0, 1, 1, 0, 0, 1],
        # which precisely corresponds to the fact that first dialogue is of
        # length 2, the second 1 and the third 3.
        last_dialogue_turn_mask = tf.math.logical_not(
            tf.cast(
                tf.concat(
                    [
                        tf_batch_data[DIALOGUE][INDICES][0],
                        tf.zeros((1,), dtype=tf.int32),
                    ],
                    axis=0,
                )[1:],
                dtype=tf.bool,
            )
        )
        # get only the indices of real inputs
        return tf.boolean_mask(
            last_dialogue_turn_mask,
            tf.reshape(tf_batch_data[attribute][SEQUENCE_LENGTH][0], (-1,)),
        )

    def _encode_real_features_per_attribute(
        self, tf_batch_data: Dict[Text, Dict[Text, List[tf.Tensor]]], attribute: Text
    ) -> Tuple[tf.Tensor, tf.Tensor, tf.Tensor]:
        """Encodes features for a given attribute.

        Args:
            tf_batch_data: dictionary mapping every attribute to its features and masks
            attribute: the attribute we will encode features for
            (e.g., ACTION_NAME, INTENT)

        Returns:
            A tensor combining  all features for `attribute`
        """
        # simulate None with empty tensor of zeros
        text_transformer_output = tf.zeros((0,))
        text_sequence_lengths = tf.zeros((0,))

        if attribute in SEQUENCE_FEATURES_TO_ENCODE:
            # sequence_lengths contain `0` for "fake" features, while
            # tf_batch_data[attribute] contain only "real" features
            sequence_lengths = tf_batch_data[attribute][SEQUENCE_LENGTH][0]
            # extract only nonzero lengths and cast to int
            sequence_lengths = tf.cast(
                tf.boolean_mask(sequence_lengths, sequence_lengths), dtype=tf.int32
            )
            # boolean mask returns flat tensor
            sequence_lengths = tf.expand_dims(sequence_lengths, axis=-1)

            mask_sequence_text = tf.squeeze(
                self._compute_mask(sequence_lengths), axis=1
            )
            # add 1 to sequence lengths to account for sentence features
            sequence_lengths += 1
            mask_text = tf.squeeze(self._compute_mask(sequence_lengths), axis=1)

            attribute_features, _, _, _ = self._create_sequence(
                tf_batch_data[attribute][SEQUENCE],
                tf_batch_data[attribute][SENTENCE],
                mask_sequence_text,
                mask_text,
                attribute,
                sparse_dropout=self.config[SPARSE_INPUT_DROPOUT],
                dense_dropout=self.config[DENSE_INPUT_DROPOUT],
                masked_lm_loss=self.config[MASKED_LM],
                sequence_ids=False,
            )

            if attribute == TEXT:
                text_transformer_output = attribute_features
                text_sequence_lengths = sequence_lengths

                if self.use_only_last_dialogue_turns:
                    # get the location of all last dialogue inputs
                    last_dialogue_turns_mask = self._create_last_dialogue_turns_mask(
                        tf_batch_data, attribute
                    )
                    # pick outputs that correspond to the last dialogue turns
                    text_transformer_output = tf.boolean_mask(
                        text_transformer_output, last_dialogue_turns_mask
                    )
                    text_sequence_lengths = tf.boolean_mask(
                        text_sequence_lengths, last_dialogue_turns_mask
                    )

            # resulting attribute features will have shape
            # combined batch dimension and dialogue length x 1 x units
            attribute_features = tf.expand_dims(
                self._last_token(
                    attribute_features, tf.squeeze(sequence_lengths, axis=-1)
                ),
                axis=1,
            )

        else:
            # resulting attribute features will have shape
            # combined batch dimension and dialogue length x 1 x units
            attribute_features = self._combine_sparse_dense_features(
                tf_batch_data[attribute][SENTENCE], f"{attribute}_{SENTENCE}"
            )

        if attribute in SENTENCE_FEATURES_TO_ENCODE + LABEL_FEATURES_TO_ENCODE:
            attribute_features = self._tf_layers[f"encoding_layer.{attribute}"](
                attribute_features
            )

        # attribute features have shape
        # (combined batch dimension and dialogue length x 1 x units)
        # convert them back to their original shape of
        # batch size x dialogue length x units
        attribute_features = self._convert_to_original_shape(
            attribute_features, tf_batch_data, attribute
        )

        return attribute_features, text_transformer_output, text_sequence_lengths

    @staticmethod
    def _convert_to_original_shape(
        attribute_features: tf.Tensor,
        tf_batch_data: Dict[Text, Dict[Text, List[tf.Tensor]]],
        attribute: Text,
    ) -> tf.Tensor:
        """Transform attribute features back to original shape.

        Given shape: (combined batch and dialogue dimension x 1 x units)
        Original shape: (batch x dialogue length x units)

        Args:
            attribute_features: the "real" features to convert
            attribute_mask:  the tensor containing the position of "real" features
                in the dialogue, shape is (batch-size x dialogue_len x 1)
            dialogue_lengths: the tensor containing the actual dialogue length,
                shape is (batch-size,)

        Returns:
            The converted attribute features
        """
        # in order to convert the attribute features with shape
        # (combined batch-size and dialogue length x 1 x units)
        # to a shape of (batch-size x dialogue length x units)
        # we use tf.scatter_nd. Therefore, we need the target shape and the indices
        # mapping the values of attribute features to the position in the resulting
        # tensor.

        # attribute_mask has shape batch x dialogue_len x 1
        attribute_mask = tf_batch_data[attribute][MASK][0]

        if attribute in SENTENCE_FEATURES_TO_ENCODE + STATE_LEVEL_FEATURES:
            dialogue_lengths = tf.cast(
                tf_batch_data[DIALOGUE][LENGTH][0], dtype=tf.int32
            )
            dialogue_indices = tf_batch_data[DIALOGUE][INDICES][0]
        else:
            # for labels, dialogue length is a fake dim and equal to 1
            dialogue_lengths = tf.ones((tf.shape(attribute_mask)[0],), dtype=tf.int32)
            dialogue_indices = tf.zeros((tf.shape(attribute_mask)[0],), dtype=tf.int32)

        batch_dim = tf.shape(attribute_mask)[0]
        dialogue_dim = tf.shape(attribute_mask)[1]
        units = attribute_features.shape[-1]

        # attribute_mask has shape (batch x dialogue_len x 1), remove last dimension
        attribute_mask = tf.cast(tf.squeeze(attribute_mask, axis=-1), dtype=tf.int32)
        # sum of attribute mask contains number of dialogue turns with "real" features
        non_fake_dialogue_lengths = tf.reduce_sum(attribute_mask, axis=-1)
        # create the batch indices
        batch_indices = tf.repeat(tf.range(batch_dim), non_fake_dialogue_lengths)

        # attribute_mask has shape (batch x dialogue_len x 1), while
        # dialogue_indices has shape (combined_dialogue_len,)
        # in order to find positions of real input we need to flatten
        # attribute mask to (combined_dialogue_len,)
        dialogue_indices_mask = tf.boolean_mask(
            attribute_mask, tf.sequence_mask(dialogue_lengths, dtype=tf.int32)
        )
        # pick only those indices that contain "real" input
        dialogue_indices = tf.boolean_mask(dialogue_indices, dialogue_indices_mask)

        indices = tf.stack([batch_indices, dialogue_indices], axis=1)

        shape = tf.convert_to_tensor([batch_dim, dialogue_dim, units])
        attribute_features = tf.squeeze(attribute_features, axis=1)

        return tf.scatter_nd(indices, attribute_features, shape)

    def _process_batch_data(
        self, tf_batch_data: Dict[Text, Dict[Text, List[tf.Tensor]]]
    ) -> Tuple[tf.Tensor, Optional[tf.Tensor], Optional[tf.Tensor]]:
        """Encodes batch data.

        Combines intent and text and action name and action text if both are present.

        Args:
            tf_batch_data: dictionary mapping every attribute to its features and masks

        Returns:
             Tensor: encoding of all features in the batch, combined;
        """
        # encode each attribute present in tf_batch_data
        text_transformer_output = None
        text_sequence_lengths = None
        batch_encoded = {}
        for attribute in tf_batch_data.keys():
            if attribute in SENTENCE_FEATURES_TO_ENCODE + STATE_LEVEL_FEATURES:
                (
                    attribute_features,
                    _text_transformer_output,
                    _text_sequence_lengths,
                ) = self._encode_features_per_attribute(tf_batch_data, attribute)

                batch_encoded[attribute] = attribute_features
                if attribute == TEXT:
                    text_transformer_output = _text_transformer_output
                    text_sequence_lengths = _text_sequence_lengths

        # if both action text and action name are present, combine them; otherwise,
        # return the one which is present

        if (
            batch_encoded.get(ACTION_TEXT) is not None
            and batch_encoded.get(ACTION_NAME) is not None
        ):
            batch_action = batch_encoded.pop(ACTION_TEXT) + batch_encoded.pop(
                ACTION_NAME
            )
        elif batch_encoded.get(ACTION_TEXT) is not None:
            batch_action = batch_encoded.pop(ACTION_TEXT)
        else:
            batch_action = batch_encoded.pop(ACTION_NAME)
        # same for user input
        if (
            batch_encoded.get(INTENT) is not None
            and batch_encoded.get(TEXT) is not None
        ):
            batch_user = batch_encoded.pop(INTENT) + batch_encoded.pop(TEXT)
        elif batch_encoded.get(TEXT) is not None:
            batch_user = batch_encoded.pop(TEXT)
        else:
            batch_user = batch_encoded.pop(INTENT)

        batch_features = [batch_user, batch_action]
        # once we have user input and previous action,
        # add all other attributes (SLOTS, ACTIVE_LOOP, etc.) to batch_features;
        for key in batch_encoded.keys():
            batch_features.append(batch_encoded.get(key))

        batch_features = tf.concat(batch_features, axis=-1)

        return batch_features, text_transformer_output, text_sequence_lengths

    def _reshape_for_entities(
        self,
        tf_batch_data: Dict[Text, Dict[Text, List[tf.Tensor]]],
        dialogue_transformer_output: tf.Tensor,
        text_transformer_output: tf.Tensor,
        text_sequence_lengths: tf.Tensor,
    ) -> Tuple[tf.Tensor, tf.Tensor, tf.Tensor]:
        # The first dim of the output of the text sequence transformer is the same
        # as number of "real" features for `text` at the last dialogue turns
        # (let's call it `N`),
        # which corresponds to the first dim of the tag ids tensor.
        # To calculate the loss for entities we need the output of the text
        # sequence transformer (shape: N x sequence length x units),
        # the output of the dialogue transformer
        # (shape: batch size x dialogue length x units) and the tag ids for the
        # entities (shape: N x sequence length - 1 x units)
        # In order to process the tensors, they need to have the same shape.
        # Convert the output of the dialogue transformer to shape
        # (N x 1 x units).

        # Note: The CRF layer cannot handle 4D tensors. E.g. we cannot use the shape
        # batch size x dialogue length x sequence length x units

        # convert the output of the dialogue transformer
        # to shape (real entity dim x 1 x units)
        attribute_mask = tf_batch_data[TEXT][MASK][0]
        dialogue_lengths = tf.cast(tf_batch_data[DIALOGUE][LENGTH][0], tf.int32)

        if self.use_only_last_dialogue_turns:
            # pick outputs that correspond to the last dialogue turns
            attribute_mask = tf.expand_dims(
                self._last_token(attribute_mask, dialogue_lengths), axis=1
            )
        dialogue_transformer_output = tf.boolean_mask(
            dialogue_transformer_output, tf.squeeze(attribute_mask, axis=-1)
        )

        # boolean mask removed axis=1, add it back
        dialogue_transformer_output = tf.expand_dims(
            dialogue_transformer_output, axis=1
        )

        # broadcast the dialogue transformer output sequence-length-times to get the
        # same shape as the text sequence transformer output
        dialogue_transformer_output = tf.broadcast_to(
            dialogue_transformer_output, tf.shape(text_transformer_output)
        )

        # concat the output of the dialogue transformer to the output of the text
        # sequence transformer (adding context)
        # resulting shape (N x sequence length x 2 units)
        # N = number of "real" features for `text` at the last dialogue turns
        text_transformed = tf.concat(
            [text_transformer_output, dialogue_transformer_output], axis=-1
        )

        text_mask = tf.squeeze(self._compute_mask(text_sequence_lengths), axis=1)
        # add zeros to match the shape of text_transformed, because
        # max sequence length might differ, since it is calculated dynamically
        # based on a subset of sequence lengths
        sequence_diff = tf.shape(text_transformed)[1] - tf.shape(text_mask)[1]
        text_mask = tf.pad(text_mask, [[0, 0], [0, sequence_diff], [0, 0]])

        # remove additional dims and sentence features
        text_sequence_lengths = tf.reshape(text_sequence_lengths, (-1,)) - 1

        return text_transformed, text_mask, text_sequence_lengths

    # ---TRAINING---

    def _batch_loss_entities(
        self,
        tf_batch_data: Dict[Text, Dict[Text, List[tf.Tensor]]],
        dialogue_transformer_output: tf.Tensor,
        text_transformer_output: tf.Tensor,
        text_sequence_lengths: tf.Tensor,
    ) -> tf.Tensor:
        # It could happen that some batches don't contain "real" features for `text`,
        # e.g. large number of stories are intent only.
        # Therefore actual `text_transformer_output` will be empty.
        # We cannot create a loss with empty tensors.
        # Since we need actual numbers to create a full loss, we output
        # zero in this case.
        return tf.cond(
            tf.shape(text_transformer_output)[0] > 0,
            lambda: self._real_batch_loss_entities(
                tf_batch_data,
                dialogue_transformer_output,
                text_transformer_output,
                text_sequence_lengths,
            ),
            lambda: tf.constant(0.0),
        )

    def _real_batch_loss_entities(
        self,
        tf_batch_data: Dict[Text, Dict[Text, List[tf.Tensor]]],
        dialogue_transformer_output: tf.Tensor,
        text_transformer_output: tf.Tensor,
        text_sequence_lengths: tf.Tensor,
    ) -> tf.Tensor:

        text_transformed, text_mask, text_sequence_lengths = self._reshape_for_entities(
            tf_batch_data,
            dialogue_transformer_output,
            text_transformer_output,
            text_sequence_lengths,
        )

        tag_ids = tf_batch_data[ENTITY_TAGS][IDS][0]
        # add a zero (no entity) for the sentence features to match the shape of inputs
        sequence_diff = tf.shape(text_transformed)[1] - tf.shape(tag_ids)[1]
        tag_ids = tf.pad(tag_ids, [[0, 0], [0, sequence_diff], [0, 0]])

        loss, f1, _ = self._calculate_entity_loss(
            text_transformed,
            tag_ids,
            text_mask,
            text_sequence_lengths,
            ENTITY_ATTRIBUTE_TYPE,
        )

        self.entity_loss.update_state(loss)
        self.entity_f1.update_state(f1)

        return loss

    @staticmethod
    def _get_labels_embed(
        label_ids: tf.Tensor, all_labels_embed: tf.Tensor
    ) -> tf.Tensor:
        # instead of processing labels again, gather embeddings from
        # all_labels_embed using label ids

        indices = tf.cast(label_ids[:, :, 0], tf.int32)
        labels_embed = tf.gather(all_labels_embed, indices)

        return labels_embed

    def batch_loss(
        self, batch_in: Union[Tuple[tf.Tensor], Tuple[np.ndarray]]
    ) -> tf.Tensor:
        """Calculates the loss for the given batch.

        Args:
            batch_in: The batch.

        Returns:
            The loss of the given batch.
        """
        tf_batch_data = self.batch_to_model_data_format(batch_in, self.data_signature)
        self._compute_dialogue_indices(tf_batch_data)

        all_label_ids, all_labels_embed = self._create_all_labels_embed()

        label_ids = tf_batch_data[LABEL_KEY][LABEL_SUB_KEY][0]
        labels_embed = self._get_labels_embed(label_ids, all_labels_embed)

        (
            dialogue_in,
            text_transformer_output,
            text_sequence_lengths,
        ) = self._process_batch_data(tf_batch_data)
        (
            dialogue_embed,
            dialogue_mask,
            dialogue_transformer_output,
        ) = self._embed_dialogue(dialogue_in, tf_batch_data)
        dialogue_mask = tf.squeeze(dialogue_mask, axis=-1)

        losses = []

        loss, acc = self._tf_layers[f"loss.{LABEL}"](
            dialogue_embed,
            labels_embed,
            label_ids,
            all_labels_embed,
            all_label_ids,
            dialogue_mask,
        )
        losses.append(loss)

        if (
            self.config[ENTITY_RECOGNITION]
            and text_transformer_output is not None
            and text_sequence_lengths is not None
        ):
            losses.append(
                self._batch_loss_entities(
                    tf_batch_data,
                    dialogue_transformer_output,
                    text_transformer_output,
                    text_sequence_lengths,
                )
            )

        self.action_loss.update_state(loss)
        self.action_acc.update_state(acc)

        return tf.math.add_n(losses)

    # ---PREDICTION---
    def prepare_for_predict(self) -> None:
        """Prepares the model for prediction."""
        _, self.all_labels_embed = self._create_all_labels_embed()

    def batch_predict(
        self, batch_in: Union[Tuple[tf.Tensor], Tuple[np.ndarray]]
    ) -> Dict[Text, tf.Tensor]:
        """Predicts the output of the given batch.

        Args:
            batch_in: The batch.

        Returns:
            The output to predict.
        """
        if self.all_labels_embed is None:
            raise ValueError(
                "The model was not prepared for prediction. "
                "Call `prepare_for_predict` first."
            )

        tf_batch_data = self.batch_to_model_data_format(
            batch_in, self.predict_data_signature
        )
        self._compute_dialogue_indices(tf_batch_data)

        (
            dialogue_in,
            text_transformer_output,
            text_sequence_lengths,
        ) = self._process_batch_data(tf_batch_data)
        (
            dialogue_embed,
            dialogue_mask,
            dialogue_transformer_output,
        ) = self._embed_dialogue(dialogue_in, tf_batch_data)
        dialogue_mask = tf.squeeze(dialogue_mask, axis=-1)

        sim_all = self._tf_layers[f"loss.{LABEL}"].sim(
            dialogue_embed[:, :, tf.newaxis, :],
            self.all_labels_embed[tf.newaxis, tf.newaxis, :, :],
            dialogue_mask,
        )

        scores = self._tf_layers[f"loss.{LABEL}"].confidence_from_sim(
            sim_all, self.config[SIMILARITY_TYPE]
        )
        predictions = {"action_scores": scores, "similarities": sim_all}

        if (
            self.config[ENTITY_RECOGNITION]
            and text_transformer_output is not None
            and text_sequence_lengths is not None
        ):
            pred_ids, confidences = self._batch_predict_entities(
                tf_batch_data,
                dialogue_transformer_output,
                text_transformer_output,
                text_sequence_lengths,
            )
            name = ENTITY_ATTRIBUTE_TYPE
            predictions[f"e_{name}_ids"] = pred_ids
            predictions[f"e_{name}_scores"] = confidences

        return predictions

    def _batch_predict_entities(
        self,
        tf_batch_data: Dict[Text, Dict[Text, List[tf.Tensor]]],
        dialogue_transformer_output: tf.Tensor,
        text_transformer_output: tf.Tensor,
        text_sequence_lengths: tf.Tensor,
    ) -> Tuple[tf.Tensor, tf.Tensor]:
        # It could happen that current prediction turn don't contain
        # "real" features for `text`,
        # Therefore actual `text_transformer_output` will be empty.
        # We cannot predict entities with empty tensors.
        # Since we need to output some tensors of the same shape, we output
        # zero tensors.
        return tf.cond(
            tf.shape(text_transformer_output)[0] > 0,
            lambda: self._real_batch_predict_entities(
                tf_batch_data,
                dialogue_transformer_output,
                text_transformer_output,
                text_sequence_lengths,
            ),
            lambda: (
                # the output is of shape (batch_size, max_seq_len)
                tf.zeros(tf.shape(text_transformer_output)[:2], dtype=tf.int32),
                tf.zeros(tf.shape(text_transformer_output)[:2], dtype=tf.float32),
            ),
        )

    def _real_batch_predict_entities(
        self,
        tf_batch_data: Dict[Text, Dict[Text, List[tf.Tensor]]],
        dialogue_transformer_output: tf.Tensor,
        text_transformer_output: tf.Tensor,
        text_sequence_lengths: tf.Tensor,
    ) -> Tuple[tf.Tensor, tf.Tensor]:

        text_transformed, _, text_sequence_lengths = self._reshape_for_entities(
            tf_batch_data,
            dialogue_transformer_output,
            text_transformer_output,
            text_sequence_lengths,
        )

        name = ENTITY_ATTRIBUTE_TYPE

        _logits = self._tf_layers[f"embed.{name}.logits"](text_transformed)

        return self._tf_layers[f"crf.{name}"](_logits, text_sequence_lengths)


# pytype: enable=key-error<|MERGE_RESOLUTION|>--- conflicted
+++ resolved
@@ -802,23 +802,6 @@
             entity_tag_specs=entity_tag_specs,
         )
 
-<<<<<<< HEAD
-=======
-        # build the graph for prediction
-        predict_data_example = RasaModelData(
-            label_key=LABEL_KEY,
-            label_sub_key=LABEL_SUB_KEY,
-            data={
-                feature_name: features
-                for feature_name, features in model_data_example.items()
-                if feature_name
-                # we need to remove label features for prediction if they are present
-                in PREDICTION_FEATURES
-            },
-        )
-        model.build_for_predict(predict_data_example)
-
->>>>>>> a8d604ba
         return cls(
             featurizer=featurizer,
             priority=priority,
