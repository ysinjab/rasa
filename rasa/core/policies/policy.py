import copy
import logging
from enum import Enum
<<<<<<< HEAD
from pathlib import Path
from typing import Any, List, Optional, Text, Dict, Callable, Type, Union
=======
import typing
from typing import Any, List, Optional, Text, Dict, Callable, Type, Union, Tuple
import numpy as np
>>>>>>> 12db4e15

import rasa.utils.common
from rasa.core.domain import Domain
from rasa.core.featurizers.single_state_featurizer import SingleStateFeaturizer
from rasa.core.featurizers.tracker_featurizers import (
    TrackerFeaturizer,
    MaxHistoryTrackerFeaturizer,
)
from rasa.core.interpreter import NaturalLanguageInterpreter
from rasa.core.trackers import DialogueStateTracker
from rasa.core.training.generator import TrackerWithCachedStates
from rasa.core.constants import DEFAULT_POLICY_PRIORITY

if typing.TYPE_CHECKING:
    from rasa.utils.features import Features


logger = logging.getLogger(__name__)


class SupportedData(Enum):
    """Enumeration of a policy's supported training data type."""

    # policy only supports ML-based training data ("stories")
    ML_DATA = 1

    # policy only supports rule-based data ("rules")
    RULE_DATA = 2

    # policy supports both ML-based and rule-based data ("stories" as well as "rules")
    ML_AND_RULE_DATA = 3

    @staticmethod
    def trackers_for_policy(
        policy: Union["Policy", Type["Policy"]], trackers: List[DialogueStateTracker]
    ) -> List[DialogueStateTracker]:
        """Return trackers for a given policy.

        Args:
            policy: Policy or policy type to return trackers for.
            trackers: Trackers to split.

        Returns:
            Trackers from ML-based training data and/or rule-based data.
        """
        supported_data = policy.supported_data()

        if supported_data == SupportedData.RULE_DATA:
            return [tracker for tracker in trackers if tracker.is_rule_tracker]

        if supported_data == SupportedData.ML_DATA:
            return [tracker for tracker in trackers if not tracker.is_rule_tracker]

        # `supported_data` is `SupportedData.ML_AND_RULE_DATA`
        return trackers


class Policy:
    SUPPORTS_ONLINE_TRAINING = False

    @staticmethod
    def supported_data() -> SupportedData:
        """The type of data supported by this policy.

        By default, this is only ML-based training data. If policies support rule data,
        or both ML-based data and rule data, they need to override this method.

        Returns:
            The data type supported by this policy (ML-based training data).
        """
        return SupportedData.ML_DATA

    @staticmethod
    def _standard_featurizer() -> MaxHistoryTrackerFeaturizer:
        return MaxHistoryTrackerFeaturizer(SingleStateFeaturizer())

    @classmethod
    def _create_featurizer(
        cls, featurizer: Optional[TrackerFeaturizer] = None
    ) -> TrackerFeaturizer:
        if featurizer:
            return copy.deepcopy(featurizer)
        else:
            return cls._standard_featurizer()

    def __init__(
        self,
        featurizer: Optional[TrackerFeaturizer] = None,
        priority: int = DEFAULT_POLICY_PRIORITY,
    ) -> None:
        self.__featurizer = self._create_featurizer(featurizer)
        self.priority = priority

    @property
    def featurizer(self):
        return self.__featurizer

    @staticmethod
    def _get_valid_params(func: Callable, **kwargs: Any) -> Dict:
        """Filters out kwargs that cannot be passed to func.

        Args:
            func: a callable function

        Returns:
            the dictionary of parameters
        """

        valid_keys = rasa.utils.common.arguments_of(func)

        params = {key: kwargs.get(key) for key in valid_keys if kwargs.get(key)}
        ignored_params = {
            key: kwargs.get(key) for key in kwargs.keys() if not params.get(key)
        }
        logger.debug(f"Parameters ignored by `model.fit(...)`: {ignored_params}")
        return params

    def featurize_for_training(
        self,
        training_trackers: List[DialogueStateTracker],
        domain: Domain,
        interpreter: NaturalLanguageInterpreter,
        **kwargs: Any,
    ) -> Tuple[List[List[Dict[Text, List["Features"]]]], np.ndarray]:
        """Transform training trackers into a vector representation.

        The trackers, consisting of multiple turns, will be transformed
        into a float vector which can be used by a ML model.

        Args:
            training_trackers:
                the list of the :class:`rasa.core.trackers.DialogueStateTracker`
            domain: the :class:`rasa.core.domain.Domain`
            interpreter: the :class:`rasa.core.interpreter.NaturalLanguageInterpreter`

        Returns:
            - a dictionary of attribute (INTENT, TEXT, ACTION_NAME, ACTION_TEXT,
              ENTITIES, SLOTS, FORM) to a list of features for all dialogue turns in
              all training trackers
            - the label ids (e.g. action ids) for every dialuge turn in all training
              trackers
        """

        state_features, label_ids = self.featurizer.featurize_trackers(
            training_trackers, domain, interpreter
        )

        max_training_samples = kwargs.get("max_training_samples")
        if max_training_samples is not None:
            logger.debug(
                "Limit training data to {} training samples."
                "".format(max_training_samples)
            )
            state_features = state_features[:max_training_samples]
            label_ids = label_ids[:max_training_samples]

        return state_features, label_ids

    def train(
        self,
        training_trackers: List[TrackerWithCachedStates],
        domain: Domain,
        interpreter: NaturalLanguageInterpreter,
        **kwargs: Any,
    ) -> None:
        """Trains the policy on given training trackers.

        Args:
            training_trackers:
                the list of the :class:`rasa.core.trackers.DialogueStateTracker`
            domain: the :class:`rasa.core.domain.Domain`
            interpreter: Interpreter which can be used by the polices for featurization.
        """

        raise NotImplementedError("Policy must have the capacity to train.")

    def predict_action_probabilities(
        self,
        tracker: DialogueStateTracker,
        domain: Domain,
        interpreter: NaturalLanguageInterpreter,
        **kwargs: Any,
    ) -> List[float]:
        """Predicts the next action the bot should take after seeing the tracker.

        Args:
            tracker: the :class:`rasa.core.trackers.DialogueStateTracker`
            domain: the :class:`rasa.core.domain.Domain`
            interpreter: Interpreter which may be used by the policies to create
                additional features.

        Returns:
             the list of probabilities for the next actions
        """

        raise NotImplementedError("Policy must have the capacity to predict.")

    def persist(self, path: Union[Text, Path]) -> None:
        """Persists the policy to a storage.

        Args:
            path: the path where to save the policy to
        """

        raise NotImplementedError("Policy must have the capacity to persist itself.")

    @classmethod
    def load(cls, path: Union[Text, Path]) -> "Policy":
        """Loads a policy from the storage.

        Needs to load its featurizer.

        Args:
            path: the path from where to load the policy
        """

        raise NotImplementedError("Policy must have the capacity to load itself.")

    @staticmethod
    def _default_predictions(domain: Domain) -> List[float]:
        """Creates a list of zeros.

        Args:
            domain: the :class:`rasa.core.domain.Domain`
        Returns:
            the list of the length of the number of actions
        """

        return [0.0] * domain.num_actions


def confidence_scores_for(
    action_name: Text, value: float, domain: Domain
) -> List[float]:
    """Returns confidence scores if a single action is predicted.

    Args:
        action_name: the name of the action for which the score should be set
        value: the confidence for `action_name`
        domain: the :class:`rasa.core.domain.Domain`

    Returns:
        the list of the length of the number of actions
    """

    results = [0.0] * domain.num_actions
    idx = domain.index_for_action(action_name)
    results[idx] = value

    return results<|MERGE_RESOLUTION|>--- conflicted
+++ resolved
@@ -1,14 +1,20 @@
 import copy
 import logging
 from enum import Enum
-<<<<<<< HEAD
 from pathlib import Path
-from typing import Any, List, Optional, Text, Dict, Callable, Type, Union
-=======
-import typing
-from typing import Any, List, Optional, Text, Dict, Callable, Type, Union, Tuple
+from typing import (
+    Any,
+    List,
+    Optional,
+    Text,
+    Dict,
+    Callable,
+    Type,
+    Union,
+    Tuple,
+    TYPE_CHECKING,
+)
 import numpy as np
->>>>>>> 12db4e15
 
 import rasa.utils.common
 from rasa.core.domain import Domain
@@ -22,7 +28,7 @@
 from rasa.core.training.generator import TrackerWithCachedStates
 from rasa.core.constants import DEFAULT_POLICY_PRIORITY
 
-if typing.TYPE_CHECKING:
+if TYPE_CHECKING:
     from rasa.utils.features import Features
 
 
