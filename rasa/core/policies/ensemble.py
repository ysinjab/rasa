--- conflicted
+++ resolved
@@ -433,13 +433,8 @@
                     fallback_idx, type(fallback_policy).__name__
                 )
 
-<<<<<<< HEAD
-        logger.debug("Predicted next action using {}".format(best_policy_name))
+        logger.debug(f"Predicted next action using {best_policy_name}")
         return result, best_policy_name, x
-=======
-        logger.debug(f"Predicted next action using {best_policy_name}")
-        return result, best_policy_name
->>>>>>> f29415c2
 
 
 class InvalidPolicyConfig(Exception):
