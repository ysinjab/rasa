import logging
from typing import List, Dict, Text, Optional, Any, Union, Tuple

import rasa.shared.utils.common
import rasa.shared.utils.io
from rasa.shared.constants import DOCS_URL_MIGRATION_GUIDE
from rasa.shared.core.constants import (
    ACTION_LISTEN_NAME,
    LOOP_NAME,
    PREVIOUS_ACTION,
    ACTIVE_LOOP,
    LOOP_REJECTED,
)
from rasa.shared.core.domain import State, Domain
from rasa.shared.core.events import LoopInterrupted
from rasa.core.featurizers.tracker_featurizers import TrackerFeaturizer
from rasa.shared.nlu.interpreter import NaturalLanguageInterpreter
from rasa.core.policies.memoization import MemoizationPolicy
from rasa.shared.core.trackers import DialogueStateTracker
from rasa.core.constants import FORM_POLICY_PRIORITY
from rasa.shared.nlu.constants import ACTION_NAME

from rasa.utils import common as common_utils


logger = logging.getLogger(__name__)


class FormPolicy(MemoizationPolicy):
    """Policy which handles prediction of Forms"""

    ENABLE_FEATURE_STRING_COMPRESSION = True

    def __init__(
        self,
        featurizer: Optional[TrackerFeaturizer] = None,
        priority: int = FORM_POLICY_PRIORITY,
        lookup: Optional[Dict] = None,
    ) -> None:

        # max history is set to 2 in order to capture
        # previous meaningful action before action listen
        super().__init__(
            featurizer=featurizer, priority=priority, max_history=2, lookup=lookup
        )

        rasa.shared.utils.io.raise_deprecation_warning(
            f"'{FormPolicy.__name__}' is deprecated and will be removed in "
            "in the future. It is recommended to use the 'RulePolicy' instead.",
            docs=DOCS_URL_MIGRATION_GUIDE,
        )

    @staticmethod
    def _get_active_form_name(
        state: State,
    ) -> Optional[Union[Text, Tuple[Union[float, Text]]]]:
        return state.get(ACTIVE_LOOP, {}).get(LOOP_NAME)

    @staticmethod
    def _prev_action_listen_in_state(state: State) -> bool:
        prev_action_name = state.get(PREVIOUS_ACTION, {}).get(ACTION_NAME)
        return prev_action_name == ACTION_LISTEN_NAME

    @staticmethod
    def _modified_states(states: List[State]) -> List[State]:
        """Modifies the states to create feature keys for form unhappy path conditions.

        Args:
            states: a representation of a tracker
                as a list of dictionaries containing features

        Returns:
            modified states
        """
        if len(states) == 1 or states[0] == {}:
            action_before_listen = {}
        else:
            action_before_listen = {PREVIOUS_ACTION: states[0][PREVIOUS_ACTION]}

        return [action_before_listen, states[-1]]

    # pytype: disable=bad-return-type
    def _create_lookup_from_states(
        self,
        trackers_as_states: List[List[State]],
        trackers_as_actions: List[List[Text]],
    ) -> Dict[Text, Text]:
        """Add states to lookup dict"""
        lookup = {}
        for states in trackers_as_states:
            active_form = self._get_active_form_name(states[-1])
            if active_form and self._prev_action_listen_in_state(states[-1]):
                # modify the states
                states = self._modified_states(states)
                feature_key = self._create_feature_key(states)
                # even if there are two identical feature keys
                # their form will be the same
                # because of `active_form_...` feature
                lookup[feature_key] = active_form
        return lookup

    # pytype: enable=bad-return-type

    def recall(
        self, states: List[State], tracker: DialogueStateTracker, domain: Domain
    ) -> Optional[Text]:
        # modify the states
        return self._recall_states(self._modified_states(states))

    def state_is_unhappy(self, tracker: DialogueStateTracker, domain: Domain) -> bool:
        # since it is assumed that training stories contain
        # only unhappy paths, notify the form that
        # it should not be validated if predicted by other policy
        tracker_as_states = self.featurizer.prediction_states([tracker], domain)
        states = tracker_as_states[0]

        memorized_form = self.recall(states, tracker, domain)

        state_is_unhappy = (
            memorized_form is not None and memorized_form == tracker.active_loop_name
        )

        if state_is_unhappy:
            logger.debug(
                "There is a memorized tracker state {}, "
                "added `FormValidation(False)` event"
                "".format(self._modified_states(states))
            )

        return state_is_unhappy

    def predict_action_probabilities(
        self,
        tracker: DialogueStateTracker,
        domain: Domain,
        interpreter: NaturalLanguageInterpreter,
        **kwargs: Any,
    ) -> Tuple[List[float], bool]:
        """Predicts the corresponding form action if there is an active form"""
        result = self._default_predictions(domain)

        if tracker.active_loop_name:
            logger.debug(
                "There is an active form '{}'".format(tracker.active_loop_name)
            )
            if tracker.latest_action_name == ACTION_LISTEN_NAME:
                # predict form action after user utterance

                if tracker.active_loop.get(LOOP_REJECTED):
                    if self.state_is_unhappy(tracker, domain):
<<<<<<< HEAD
                        tracker.update(FormValidation(False))
                        return result, False
=======
                        tracker.update(LoopInterrupted(True))
                        return result
>>>>>>> 395dd0f7

                result = self._prediction_result(
                    tracker.active_loop_name, tracker, domain
                )

            elif tracker.latest_action_name == tracker.active_loop_name:
                # predict action_listen after form action
                result = self._prediction_result(ACTION_LISTEN_NAME, tracker, domain)

        else:
            logger.debug("There is no active form")

        return result, False

    def _metadata(self) -> Dict[Text, Any]:
        return {"priority": self.priority, "lookup": self.lookup}<|MERGE_RESOLUTION|>--- conflicted
+++ resolved
@@ -19,8 +19,6 @@
 from rasa.shared.core.trackers import DialogueStateTracker
 from rasa.core.constants import FORM_POLICY_PRIORITY
 from rasa.shared.nlu.constants import ACTION_NAME
-
-from rasa.utils import common as common_utils
 
 
 logger = logging.getLogger(__name__)
@@ -148,13 +146,8 @@
 
                 if tracker.active_loop.get(LOOP_REJECTED):
                     if self.state_is_unhappy(tracker, domain):
-<<<<<<< HEAD
-                        tracker.update(FormValidation(False))
+                        tracker.update(LoopInterrupted(True))
                         return result, False
-=======
-                        tracker.update(LoopInterrupted(True))
-                        return result
->>>>>>> 395dd0f7
 
                 result = self._prediction_result(
                     tracker.active_loop_name, tracker, domain
