import asyncio
import os
import tempfile
from contextlib import ExitStack
<<<<<<< HEAD
from pathlib import Path
from typing import Text, Optional, List, Union, Dict
=======
from typing import Text, NamedTuple, Tuple, Optional, List, Union, Dict
>>>>>>> 25dd8f23

import rasa.core.interpreter
from rasa.shared.nlu.interpreter import NaturalLanguageInterpreter
from rasa.shared.importers.importer import TrainingDataImporter
from rasa import model, telemetry
from rasa.model import FingerprintComparisonResult
from rasa.shared.core.domain import Domain
import rasa.shared.utils.common
from rasa.nlu.model import Interpreter
import rasa.utils.common
import rasa.shared.utils.io
from rasa.utils.common import TempDirectoryPath

from rasa.shared.utils.cli import (
    print_success,
    print_warning,
    print_error,
    print_color,
)
import rasa.shared.exceptions
import rasa.shared.utils.io
from rasa.shared.constants import (
    DEFAULT_MODELS_PATH,
    DEFAULT_CORE_SUBDIRECTORY_NAME,
    DEFAULT_NLU_SUBDIRECTORY_NAME,
)

CODE_CORE_NEEDS_TO_BE_RETRAINED = 0b0001
CODE_NLU_NEEDS_TO_BE_RETRAINED = 0b0010
CODE_NLG_NEEDS_TO_BE_RETRAINED = 0b0100
CODE_FORCED_TRAINING = 0b1000


class TrainingResult(NamedTuple):
    """Holds information about the results of training."""

    model: Optional[Text] = None
    code: int = 0


def train(
    domain: Text,
    config: Text,
    training_files: Union[Text, List[Text]],
    output: Text = DEFAULT_MODELS_PATH,
    dry_run: bool = False,
    force_training: bool = False,
    fixed_model_name: Optional[Text] = None,
    persist_nlu_training_data: bool = False,
    core_additional_arguments: Optional[Dict] = None,
    nlu_additional_arguments: Optional[Dict] = None,
    loop: Optional[asyncio.AbstractEventLoop] = None,
<<<<<<< HEAD
    number_of_chunks: int = 1,
) -> Optional[Text]:
    """Trains a Rasa model (Core and NLU).
=======
) -> TrainingResult:
    """Runs Rasa Core and NLU training in `async` loop.
>>>>>>> 25dd8f23

    Args:
        domain: Path to the domain file.
        config: Path to the config for Core and NLU.
        training_files: Paths to the training data for Core and NLU.
<<<<<<< HEAD
        output: Path where the trained model should be stored.
        force_training: If `True` retrain model even if data has not changed.
        fixed_model_name: Name of model to be stored.
        persist_nlu_training_data: `True` if the NLU training data should be persisted
                                   with the model.
        core_additional_arguments: Additional training parameters for core training.
        nlu_additional_arguments: Additional training parameters forwarded to training
                                  method of each NLU component.
        loop: Loop to use for the execution.
        number_of_chunks: Number of chunks to use for training in chunks. If set to 1
                          the complete dataset will be used for training at once.

    Returns:
        Path of the trained model archive.
=======
        output: Output path.
        dry_run: If `True` then no training will be done, and the information about
            whether the training needs to be done will be printed.
        force_training: If `True` retrain model even if data has not changed.
        fixed_model_name: Name of model to be stored.
        persist_nlu_training_data: `True` if the NLU training data should be persisted
            with the model.
        core_additional_arguments: Additional training parameters for core training.
        nlu_additional_arguments: Additional training parameters forwarded to training
            method of each NLU component.
        loop: The event loop which will be used to run `async` functions.

    Returns:
        An instance of `TrainingResult`.
>>>>>>> 25dd8f23
    """
    return rasa.utils.common.run_in_loop(
        train_async(
            domain=domain,
            config=config,
            training_files=training_files,
            output=output,
            dry_run=dry_run,
            force_training=force_training,
            fixed_model_name=fixed_model_name,
            persist_nlu_training_data=persist_nlu_training_data,
            core_additional_arguments=core_additional_arguments,
            nlu_additional_arguments=nlu_additional_arguments,
            number_of_chunks=number_of_chunks,
        ),
        loop,
    )


async def train_async(
    domain: Union[Domain, Text],
    config: Text,
    training_files: Optional[Union[Text, List[Text]]],
    output: Text = DEFAULT_MODELS_PATH,
    dry_run: bool = False,
    force_training: bool = False,
    fixed_model_name: Optional[Text] = None,
    persist_nlu_training_data: bool = False,
    core_additional_arguments: Optional[Dict] = None,
    nlu_additional_arguments: Optional[Dict] = None,
<<<<<<< HEAD
    number_of_chunks: int = 1,
) -> Optional[Text]:
=======
) -> TrainingResult:
>>>>>>> 25dd8f23
    """Trains a Rasa model (Core and NLU).

    Args:
        domain: Path to the domain file.
        config: Path to the config for Core and NLU.
        training_files: Paths to the training data for Core and NLU.
<<<<<<< HEAD
        output_path: Path where the trained model should be stored.
=======
        output_path: Output path.
        dry_run: If `True` then no training will be done, and the information about
            whether the training needs to be done will be printed.
>>>>>>> 25dd8f23
        force_training: If `True` retrain model even if data has not changed.
        fixed_model_name: Name of model to be stored.
        persist_nlu_training_data: `True` if the NLU training data should be persisted
            with the model.
        core_additional_arguments: Additional training parameters for core training.
        nlu_additional_arguments: Additional training parameters forwarded to training
<<<<<<< HEAD
                                  method of each NLU component.
        number_of_chunks: Number of chunks to use for training in chunks. If set to 1
                          the complete dataset will be used for training at once.
=======
            method of each NLU component.
>>>>>>> 25dd8f23

    Returns:
        An instance of `TrainingResult`.
    """
    file_importer = TrainingDataImporter.load_from_config(
        config, domain, training_files
    )

    with ExitStack() as stack:
        train_path = stack.enter_context(TempDirectoryPath(tempfile.mkdtemp()))

        domain = await file_importer.get_domain()

        if domain.is_empty():
<<<<<<< HEAD
            return await _handle_domain_if_not_exists(
                file_importer,
                output_path=output_path,
                fixed_model_name=fixed_model_name,
                persist_nlu_training_data=persist_nlu_training_data,
                number_of_chunks=number_of_chunks,
                additional_arguments=nlu_additional_arguments,
=======
            nlu_model = await handle_domain_if_not_exists(
                file_importer, output, fixed_model_name
>>>>>>> 25dd8f23
            )
            return TrainingResult(model=nlu_model)

        return await _train_async_internal(
            file_importer,
<<<<<<< HEAD
            train_path=train_path,
            output_path=output_path,
            force_training=force_training,
            fixed_model_name=fixed_model_name,
            persist_nlu_training_data=persist_nlu_training_data,
            number_of_chunks=number_of_chunks,
=======
            train_path,
            output,
            dry_run,
            force_training,
            fixed_model_name,
            persist_nlu_training_data,
>>>>>>> 25dd8f23
            core_additional_arguments=core_additional_arguments,
            nlu_additional_arguments=nlu_additional_arguments,
        )


async def _handle_domain_if_not_exists(
    file_importer: TrainingDataImporter,
    output_path: Text,
    fixed_model_name: Optional[Text] = None,
    persist_nlu_training_data: bool = False,
    additional_arguments: Optional[Dict] = None,
    number_of_chunks: int = 1,
) -> Optional[Text]:
    """Trains only NLU as the domain is not valid or does not exist."""
    nlu_model_only = await _train_nlu_with_validated_data(
        file_importer,
        output=output_path,
        fixed_model_name=fixed_model_name,
        persist_nlu_training_data=persist_nlu_training_data,
        additional_arguments=additional_arguments,
        number_of_chunks=number_of_chunks,
    )

    print_warning(
        "Core training was skipped because no valid domain file was found. "
        "Only an NLU-model was created. Please specify a valid domain using "
        "the '--domain' argument or check if the provided domain file exists."
    )
    return nlu_model_only


def dry_run_result(
    fingerprint_comparison: FingerprintComparisonResult,
) -> Tuple[int, List[Text]]:
    """Returns a dry run result.

    Args:
        fingerprint_comparison: A result of fingerprint comparison operation.

    Returns:
        A tuple where the first element is the result code and the second
        is the list of human-readable texts that need to be printed to the end user.
    """
    code = 0
    texts = []

    if fingerprint_comparison.force_training:
        code = CODE_FORCED_TRAINING
        texts.append("The training was forced.")
        return code, texts

    if fingerprint_comparison.core:
        code += CODE_CORE_NEEDS_TO_BE_RETRAINED
        texts.append("Core model should be retrained.")

    if fingerprint_comparison.nlu:
        code += CODE_NLU_NEEDS_TO_BE_RETRAINED
        texts.append("NLU model should be retrained.")

    if fingerprint_comparison.nlg:
        code += CODE_NLG_NEEDS_TO_BE_RETRAINED
        texts.append("Responses in the domain should be updated.")

    if code == 0:
        texts.append("No training required.")

    return code, texts


async def _train_async_internal(
    file_importer: TrainingDataImporter,
    train_path: Text,
    output_path: Text,
    dry_run: bool,
    force_training: bool,
    fixed_model_name: Optional[Text],
    persist_nlu_training_data: bool,
    number_of_chunks: int = 1,
    core_additional_arguments: Optional[Dict] = None,
    nlu_additional_arguments: Optional[Dict] = None,
<<<<<<< HEAD
) -> Optional[Text]:
    """Trains a Rasa model (Core and NLU). Use only from `train_async`."""
=======
) -> TrainingResult:
    """Trains a Rasa model (Core and NLU). Use only from `train_async`.

    Args:
        file_importer: `TrainingDataImporter` which supplies the training data.
        train_path: Directory in which to train the model.
        output_path: Output path.
        dry_run: If `True` then no training will be done, and the information about
            whether the training needs to be done will be printed.
        force_training: If `True` retrain model even if data has not changed.
        fixed_model_name: Name of model to be stored.
        persist_nlu_training_data: `True` if the NLU training data should be persisted
            with the model.
        core_additional_arguments: Additional training parameters for core training.
        nlu_additional_arguments: Additional training parameters forwarded to training
            method of each NLU component.

    Returns:
        An instance of `TrainingResult`.
    """
>>>>>>> 25dd8f23
    stories, nlu_data = await asyncio.gather(
        file_importer.get_stories(), file_importer.get_nlu_data()
    )

    new_fingerprint = await model.model_fingerprint(file_importer)
    old_model = model.get_latest_model(output_path)

    fingerprint_comparison = model.should_retrain(
        new_fingerprint, old_model, train_path, force_training=force_training
    )

    if dry_run:
        code, texts = dry_run_result(fingerprint_comparison)
        for text in texts:
            print_warning(text) if code > 0 else print_success(text)
        return TrainingResult(code=code)

    if nlu_data.has_e2e_examples():
        rasa.shared.utils.common.mark_as_experimental_feature("end-to-end training")

    if stories.is_empty() and nlu_data.contains_no_pure_nlu_data():
        print_error(
            "No training data given. Please provide stories and NLU data in "
            "order to train a Rasa model using the '--data' argument."
        )
        return TrainingResult()

    if stories.is_empty():
        print_warning("No stories present. Just a Rasa NLU model will be trained.")
        trained_model = await _train_nlu_with_validated_data(
            file_importer,
            output=output_path,
            fixed_model_name=fixed_model_name,
            persist_nlu_training_data=persist_nlu_training_data,
            additional_arguments=nlu_additional_arguments,
            number_of_chunks=number_of_chunks,
        )
        return TrainingResult(model=trained_model)

    # We will train nlu if there are any nlu example, including from e2e stories.
    if nlu_data.contains_no_pure_nlu_data() and not nlu_data.has_e2e_examples():
        print_warning("No NLU data present. Just a Rasa Core model will be trained.")
        trained_model = await _train_core_with_validated_data(
            file_importer,
            output=output_path,
            fixed_model_name=fixed_model_name,
            additional_arguments=core_additional_arguments,
            number_of_chunks=number_of_chunks,
        )

        return TrainingResult(model=trained_model)

    new_fingerprint = await model.model_fingerprint(file_importer)
    old_model = model.get_latest_model(output_path)

    if not force_training:
        fingerprint_comparison = model.should_retrain(
            new_fingerprint,
            old_model,
            train_path,
            has_e2e_examples=nlu_data.has_e2e_examples(),
        )
    else:
        fingerprint_comparison = FingerprintComparisonResult(force_training=True)

    if fingerprint_comparison.is_training_required():
        async with telemetry.track_model_training(
            file_importer, model_type="rasa", number_of_chunks=number_of_chunks
        ):
            await _do_training(
                file_importer,
                output_path=output_path,
                train_path=train_path,
                fingerprint_comparison_result=fingerprint_comparison,
                fixed_model_name=fixed_model_name,
                persist_nlu_training_data=persist_nlu_training_data,
                core_additional_arguments=core_additional_arguments,
                nlu_additional_arguments=nlu_additional_arguments,
                old_model_zip_path=old_model,
                number_of_chunks=number_of_chunks,
            )
        trained_model = model.package_model(
            fingerprint=new_fingerprint,
            output_directory=output_path,
            train_path=train_path,
            fixed_model_name=fixed_model_name,
        )
        return TrainingResult(model=trained_model)

    print_success(
        "Nothing changed. You can use the old model stored at '{}'."
        "".format(os.path.abspath(old_model))
    )
    return TrainingResult(model=old_model)


async def _do_training(
    file_importer: TrainingDataImporter,
    output_path: Text,
    train_path: Text,
    fingerprint_comparison_result: Optional[FingerprintComparisonResult] = None,
    fixed_model_name: Optional[Text] = None,
    persist_nlu_training_data: bool = False,
    core_additional_arguments: Optional[Dict] = None,
    nlu_additional_arguments: Optional[Dict] = None,
    old_model_zip_path: Optional[Text] = None,
    number_of_chunks: int = 1,
):
    """Trains a Rasa model (Core and NLU)."""
    if not fingerprint_comparison_result:
        fingerprint_comparison_result = FingerprintComparisonResult()

    interpreter_path = None
    if fingerprint_comparison_result.should_retrain_nlu():
        model_path = await _train_nlu_with_validated_data(
            file_importer,
            output=output_path,
            train_path=train_path,
            fixed_model_name=fixed_model_name,
            persist_nlu_training_data=persist_nlu_training_data,
            additional_arguments=nlu_additional_arguments,
            number_of_chunks=number_of_chunks,
        )
        interpreter_path = os.path.join(model_path, DEFAULT_NLU_SUBDIRECTORY_NAME)
    else:
        print_color(
            "NLU data/configuration did not change. No need to retrain NLU model.",
            color=rasa.shared.utils.io.bcolors.OKBLUE,
        )

    if fingerprint_comparison_result.should_retrain_core():
        await _train_core_with_validated_data(
            file_importer,
            output=output_path,
            train_path=train_path,
            fixed_model_name=fixed_model_name,
            additional_arguments=core_additional_arguments,
            interpreter=_load_interpreter(interpreter_path)
            or _interpreter_from_previous_model(old_model_zip_path),
            number_of_chunks=number_of_chunks,
        )
    elif fingerprint_comparison_result.should_retrain_nlg():
        print_color(
            "Core stories/configuration did not change. "
            "Only the templates section has been changed. A new model with "
            "the updated templates will be created.",
            color=rasa.shared.utils.io.bcolors.OKBLUE,
        )
        await model.update_model_with_new_domain(file_importer, train_path)
    else:
        print_color(
            "Core stories/configuration did not change. No need to retrain Core model.",
            color=rasa.shared.utils.io.bcolors.OKBLUE,
        )


def _load_interpreter(
    interpreter_path: Optional[Text],
) -> Optional[NaturalLanguageInterpreter]:
    if interpreter_path:
        return rasa.core.interpreter.create_interpreter(interpreter_path)

    return None


def _interpreter_from_previous_model(
    old_model_zip_path: Optional[Text],
) -> Optional[NaturalLanguageInterpreter]:
    if not old_model_zip_path:
        return None

    with model.unpack_model(old_model_zip_path) as unpacked:
        _, old_nlu = model.get_model_subdirectories(unpacked)
        return rasa.core.interpreter.create_interpreter(old_nlu)


def train_core(
    domain: Union[Domain, Text],
    config: Text,
    stories: Text,
    output: Text,
    train_path: Optional[Text] = None,
    fixed_model_name: Optional[Text] = None,
    additional_arguments: Optional[Dict] = None,
    number_of_chunks: int = 1,
) -> Optional[Text]:
    """Trains a Core model.

    Args:
        domain: Path to the domain file.
        config: Path to the config file for Core.
        stories: Path to the Core training data.
        output: Path where the trained model should be stored.
        train_path: If `None` the model will be trained in a temporary
            directory, otherwise in the provided directory.
        fixed_model_name: Name of model to be stored.
        additional_arguments: Additional training parameters.
        number_of_chunks: Number of chunks to use for training in chunks. If set to 1
                          the complete dataset will be used for training at once.

    Returns:
        If `train_path` is given it returns the path to the model archive,
        otherwise the path to the directory with the trained model files.
    """
    return rasa.utils.common.run_in_loop(
        train_core_async(
            domain=domain,
            config=config,
            stories=stories,
            output=output,
            train_path=train_path,
            fixed_model_name=fixed_model_name,
            additional_arguments=additional_arguments,
            number_of_chunks=number_of_chunks,
        )
    )


async def train_core_async(
    domain: Union[Domain, Text],
    config: Text,
    stories: Text,
    output: Text,
    train_path: Optional[Text] = None,
    fixed_model_name: Optional[Text] = None,
    additional_arguments: Optional[Dict] = None,
    number_of_chunks: int = 1,
) -> Optional[Text]:
    """Trains a Core model.

    Args:
        domain: Path to the domain file.
        config: Path to the config file for Core.
        stories: Path to the Core training data.
        output: Path where the trained model should be stored.
        train_path: If `None` the model will be trained in a temporary
            directory, otherwise in the provided directory.
        fixed_model_name: Name of model to be stored.
        additional_arguments: Additional training parameters.
        number_of_chunks: Number of chunks to use for training in chunks. If set to 1
                          the complete dataset will be used for training at once.

    Returns:
        If `train_path` is given it returns the path to the model archive,
        otherwise the path to the directory with the trained model files.
    """
    file_importer = TrainingDataImporter.load_core_importer_from_config(
        config, domain, [stories]
    )
    stories, nlu_data, domain = await asyncio.gather(
        file_importer.get_stories(),
        file_importer.get_nlu_data(),
        file_importer.get_domain(),
    )

    if nlu_data.has_e2e_examples():
        print_error(
            "Stories file contains e2e stories. Please train using `rasa train` so that"
            " the NLU model is also trained."
        )
        return None

    if domain.is_empty():
        print_error(
            "Core training was skipped because no valid domain file was found. "
            "Please specify a valid domain using '--domain' argument or check "
            "if the provided domain file exists."
        )
        return None

    if not stories:
        print_error(
            "No stories given. Please provide stories in order to "
            "train a Rasa Core model using the '--stories' argument."
        )
        return

    return await _train_core_with_validated_data(
        file_importer,
        output=output,
        train_path=train_path,
        fixed_model_name=fixed_model_name,
        additional_arguments=additional_arguments,
        number_of_chunks=number_of_chunks,
    )


async def _train_core_with_validated_data(
    file_importer: TrainingDataImporter,
    output: Text,
    train_path: Optional[Text] = None,
    fixed_model_name: Optional[Text] = None,
    additional_arguments: Optional[Dict] = None,
    interpreter: Optional[Interpreter] = None,
    number_of_chunks: int = 1,
) -> Optional[Text]:
    """Train Core with validated training and config data."""
    import rasa.core.train

    with ExitStack() as stack:
        if train_path:
            # If the train path was provided, do nothing on exit.
            _train_path = train_path
        else:
            # Otherwise, create a temp train path and clean it up on exit.
            _train_path = stack.enter_context(TempDirectoryPath(tempfile.mkdtemp()))

        # normal (not compare) training
        print_color("Training Core model...", color=rasa.shared.utils.io.bcolors.OKBLUE)
        domain, config = await asyncio.gather(
            file_importer.get_domain(), file_importer.get_config()
        )

        if number_of_chunks > 1:
            async with telemetry.track_model_training(
                file_importer, model_type="core", number_of_chunks=number_of_chunks
            ):
                await rasa.core.train_in_chunks(
                    domain_file=domain,
                    training_resource=file_importer,
                    output_path=Path(_train_path, DEFAULT_CORE_SUBDIRECTORY_NAME),
                    policy_config=config,
                    additional_arguments=additional_arguments,
                    interpreter=interpreter,
                    number_of_chunks=number_of_chunks,
                )
        else:
            async with telemetry.track_model_training(file_importer, model_type="core"):
                try:
                    await rasa.core.train(
                        domain_file=domain,
                        training_resource=file_importer,
                        output_path=os.path.join(
                            _train_path, DEFAULT_CORE_SUBDIRECTORY_NAME
                        ),
                        policy_config=config,
                        additional_arguments=additional_arguments,
                        interpreter=interpreter,
                    )
                except MemoryError:
                    rasa.shared.utils.io.raise_warning(
                        "Training failed due to an out of memory error. Consider "
                        "using the flag '--in-chunks' for training.",
                        category=UserWarning,
                    )
                    raise
        print_color(
            "Core model training completed.", color=rasa.shared.utils.io.bcolors.OKBLUE
        )

        if train_path is None:
            # Only Core was trained.
            new_fingerprint = await model.model_fingerprint(file_importer)
            return model.package_model(
                fingerprint=new_fingerprint,
                output_directory=output,
                train_path=_train_path,
                fixed_model_name=fixed_model_name,
                model_prefix="core-",
            )

        return _train_path


def train_nlu(
    config: Text,
    nlu_data: Text,
    output: Text,
    train_path: Optional[Text] = None,
    fixed_model_name: Optional[Text] = None,
    persist_nlu_training_data: bool = False,
    additional_arguments: Optional[Dict] = None,
    domain: Optional[Union[Domain, Text]] = None,
    number_of_chunks: int = 1,
) -> Optional[Text]:
    """Trains an NLU model.

    Args:
        config: Path to the config file for NLU.
        nlu_data: Path to the NLU training data.
        output: Path where the trained model should be stored.
        train_path: If `None` the model will be trained in a temporary
            directory, otherwise in the provided directory.
        fixed_model_name: Name of the model to be stored.
        persist_nlu_training_data: `True` if the NLU training data should be persisted
                                   with the model.
        additional_arguments: Additional training parameters which will be passed to
                              the `train` method of each component.
        domain: Path to the optional domain file/Domain object.
        number_of_chunks: Number of chunks to use for training in chunks. If set to 1
                          the complete dataset will be used for training at once.


    Returns:
        If `train_path` is given it returns the path to the model archive,
        otherwise the path to the directory with the trained model files.
    """
    return rasa.utils.common.run_in_loop(
        _train_nlu_async(
            config,
            nlu_data,
            output,
            train_path,
            fixed_model_name,
            persist_nlu_training_data,
            additional_arguments,
            domain=domain,
            number_of_chunks=number_of_chunks,
        )
    )


async def _train_nlu_async(
    config: Text,
    nlu_data: Text,
    output: Text,
    train_path: Optional[Text] = None,
    fixed_model_name: Optional[Text] = None,
    persist_nlu_training_data: bool = False,
    additional_arguments: Optional[Dict] = None,
    domain: Optional[Union[Domain, Text]] = None,
    number_of_chunks: int = 1,
) -> Optional[Text]:
    if not nlu_data:
        print_error(
            "No NLU data given. Please provide NLU data in order to train "
            "a Rasa NLU model using the '--nlu' argument."
        )
        return

    # training NLU only hence the training files still have to be selected
    file_importer = TrainingDataImporter.load_nlu_importer_from_config(
        config, domain, training_data_paths=[nlu_data]
    )

    training_data = await file_importer.get_nlu_data()
    if training_data.contains_no_pure_nlu_data():
        print_error(
            f"Path '{nlu_data}' doesn't contain valid NLU data in it. "
            f"Please verify the data format. "
            f"The NLU model training will be skipped now."
        )
        return

    return await _train_nlu_with_validated_data(
        file_importer,
        output=output,
        train_path=train_path,
        fixed_model_name=fixed_model_name,
        persist_nlu_training_data=persist_nlu_training_data,
        additional_arguments=additional_arguments,
        number_of_chunks=number_of_chunks,
    )


async def _train_nlu_with_validated_data(
    file_importer: TrainingDataImporter,
    output: Text,
    train_path: Optional[Text] = None,
    fixed_model_name: Optional[Text] = None,
    persist_nlu_training_data: bool = False,
    additional_arguments: Optional[Dict] = None,
    number_of_chunks: int = 1,
) -> Optional[Text]:
    """Train NLU with validated training and config data."""
    import rasa.nlu.train

    if additional_arguments is None:
        additional_arguments = {}

    with ExitStack() as stack:
        if train_path:
            # If the train path was provided, do nothing on exit.
            _train_path = train_path
        else:
            # Otherwise, create a temp train path and clean it up on exit.
            _train_path = stack.enter_context(TempDirectoryPath(tempfile.mkdtemp()))
        config = await file_importer.get_config()

        print_color("Training NLU model...", color=rasa.shared.utils.io.bcolors.OKBLUE)

        if number_of_chunks > 1:
            async with telemetry.track_model_training(
                file_importer, model_type="nlu", number_of_chunks=number_of_chunks
            ):
                await rasa.nlu.train_in_chunks(
                    config,
                    file_importer,
                    number_of_chunks,
                    train_path=_train_path,
                    fixed_model_name="nlu",
                )
        else:
            async with telemetry.track_model_training(file_importer, model_type="nlu"):
                try:
                    await rasa.nlu.train(
                        config,
                        file_importer,
                        _train_path,
                        fixed_model_name="nlu",
                        persist_nlu_training_data=persist_nlu_training_data,
                        **additional_arguments,
                    )
                except MemoryError:
                    rasa.shared.utils.io.raise_warning(
                        "Training failed due to an out of memory error. Consider "
                        "using the flag '--in-chunks' for training.",
                        category=UserWarning,
                    )
                    raise

        print_color(
            "NLU model training completed.", color=rasa.shared.utils.io.bcolors.OKBLUE
        )

        if train_path is None:
            # Only NLU was trained
            new_fingerprint = await model.model_fingerprint(file_importer)

            return model.package_model(
                fingerprint=new_fingerprint,
                output_directory=output,
                train_path=_train_path,
                fixed_model_name=fixed_model_name,
                model_prefix="nlu-",
            )

        return _train_path<|MERGE_RESOLUTION|>--- conflicted
+++ resolved
@@ -2,12 +2,8 @@
 import os
 import tempfile
 from contextlib import ExitStack
-<<<<<<< HEAD
 from pathlib import Path
-from typing import Text, Optional, List, Union, Dict
-=======
 from typing import Text, NamedTuple, Tuple, Optional, List, Union, Dict
->>>>>>> 25dd8f23
 
 import rasa.core.interpreter
 from rasa.shared.nlu.interpreter import NaturalLanguageInterpreter
@@ -52,7 +48,7 @@
     domain: Text,
     config: Text,
     training_files: Union[Text, List[Text]],
-    output: Text = DEFAULT_MODELS_PATH,
+    output_path: Text = DEFAULT_MODELS_PATH,
     dry_run: bool = False,
     force_training: bool = False,
     fixed_model_name: Optional[Text] = None,
@@ -60,36 +56,15 @@
     core_additional_arguments: Optional[Dict] = None,
     nlu_additional_arguments: Optional[Dict] = None,
     loop: Optional[asyncio.AbstractEventLoop] = None,
-<<<<<<< HEAD
-    number_of_chunks: int = 1,
-) -> Optional[Text]:
-    """Trains a Rasa model (Core and NLU).
-=======
+    number_of_chunks: int = 1,
 ) -> TrainingResult:
     """Runs Rasa Core and NLU training in `async` loop.
->>>>>>> 25dd8f23
 
     Args:
         domain: Path to the domain file.
         config: Path to the config for Core and NLU.
         training_files: Paths to the training data for Core and NLU.
-<<<<<<< HEAD
-        output: Path where the trained model should be stored.
-        force_training: If `True` retrain model even if data has not changed.
-        fixed_model_name: Name of model to be stored.
-        persist_nlu_training_data: `True` if the NLU training data should be persisted
-                                   with the model.
-        core_additional_arguments: Additional training parameters for core training.
-        nlu_additional_arguments: Additional training parameters forwarded to training
-                                  method of each NLU component.
-        loop: Loop to use for the execution.
-        number_of_chunks: Number of chunks to use for training in chunks. If set to 1
-                          the complete dataset will be used for training at once.
-
-    Returns:
-        Path of the trained model archive.
-=======
-        output: Output path.
+        output_path: Output path.
         dry_run: If `True` then no training will be done, and the information about
             whether the training needs to be done will be printed.
         force_training: If `True` retrain model even if data has not changed.
@@ -100,17 +75,18 @@
         nlu_additional_arguments: Additional training parameters forwarded to training
             method of each NLU component.
         loop: The event loop which will be used to run `async` functions.
+        number_of_chunks: Number of chunks to use for training in chunks. If set to 1
+                          the complete dataset will be used for training at once.
 
     Returns:
         An instance of `TrainingResult`.
->>>>>>> 25dd8f23
     """
     return rasa.utils.common.run_in_loop(
         train_async(
             domain=domain,
             config=config,
             training_files=training_files,
-            output=output,
+            output_path=output_path,
             dry_run=dry_run,
             force_training=force_training,
             fixed_model_name=fixed_model_name,
@@ -127,45 +103,33 @@
     domain: Union[Domain, Text],
     config: Text,
     training_files: Optional[Union[Text, List[Text]]],
-    output: Text = DEFAULT_MODELS_PATH,
+    output_path: Text = DEFAULT_MODELS_PATH,
     dry_run: bool = False,
     force_training: bool = False,
     fixed_model_name: Optional[Text] = None,
     persist_nlu_training_data: bool = False,
     core_additional_arguments: Optional[Dict] = None,
     nlu_additional_arguments: Optional[Dict] = None,
-<<<<<<< HEAD
-    number_of_chunks: int = 1,
-) -> Optional[Text]:
-=======
+    number_of_chunks: int = 1,
 ) -> TrainingResult:
->>>>>>> 25dd8f23
     """Trains a Rasa model (Core and NLU).
 
     Args:
         domain: Path to the domain file.
         config: Path to the config for Core and NLU.
         training_files: Paths to the training data for Core and NLU.
-<<<<<<< HEAD
         output_path: Path where the trained model should be stored.
-=======
-        output_path: Output path.
         dry_run: If `True` then no training will be done, and the information about
             whether the training needs to be done will be printed.
->>>>>>> 25dd8f23
         force_training: If `True` retrain model even if data has not changed.
         fixed_model_name: Name of model to be stored.
         persist_nlu_training_data: `True` if the NLU training data should be persisted
             with the model.
         core_additional_arguments: Additional training parameters for core training.
         nlu_additional_arguments: Additional training parameters forwarded to training
-<<<<<<< HEAD
-                                  method of each NLU component.
+            method of each NLU component.
         number_of_chunks: Number of chunks to use for training in chunks. If set to 1
-                          the complete dataset will be used for training at once.
-=======
-            method of each NLU component.
->>>>>>> 25dd8f23
+            the complete dataset will be used for training at once.
 
     Returns:
         An instance of `TrainingResult`.
@@ -180,38 +144,25 @@
         domain = await file_importer.get_domain()
 
         if domain.is_empty():
-<<<<<<< HEAD
-            return await _handle_domain_if_not_exists(
+            nlu_model = await _handle_domain_if_not_exists(
                 file_importer,
                 output_path=output_path,
                 fixed_model_name=fixed_model_name,
                 persist_nlu_training_data=persist_nlu_training_data,
                 number_of_chunks=number_of_chunks,
                 additional_arguments=nlu_additional_arguments,
-=======
-            nlu_model = await handle_domain_if_not_exists(
-                file_importer, output, fixed_model_name
->>>>>>> 25dd8f23
             )
             return TrainingResult(model=nlu_model)
 
         return await _train_async_internal(
             file_importer,
-<<<<<<< HEAD
             train_path=train_path,
             output_path=output_path,
+            dry_run=dry_run,
             force_training=force_training,
             fixed_model_name=fixed_model_name,
             persist_nlu_training_data=persist_nlu_training_data,
             number_of_chunks=number_of_chunks,
-=======
-            train_path,
-            output,
-            dry_run,
-            force_training,
-            fixed_model_name,
-            persist_nlu_training_data,
->>>>>>> 25dd8f23
             core_additional_arguments=core_additional_arguments,
             nlu_additional_arguments=nlu_additional_arguments,
         )
@@ -292,10 +243,6 @@
     number_of_chunks: int = 1,
     core_additional_arguments: Optional[Dict] = None,
     nlu_additional_arguments: Optional[Dict] = None,
-<<<<<<< HEAD
-) -> Optional[Text]:
-    """Trains a Rasa model (Core and NLU). Use only from `train_async`."""
-=======
 ) -> TrainingResult:
     """Trains a Rasa model (Core and NLU). Use only from `train_async`.
 
@@ -316,7 +263,6 @@
     Returns:
         An instance of `TrainingResult`.
     """
->>>>>>> 25dd8f23
     stories, nlu_data = await asyncio.gather(
         file_importer.get_stories(), file_importer.get_nlu_data()
     )
