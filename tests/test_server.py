import os
from multiprocessing.managers import DictProxy
from pathlib import Path
from unittest.mock import Mock, ANY

import requests
import time
import uuid

from typing import List, Text, Type, Generator, NoReturn, Dict
from contextlib import ExitStack

from _pytest import pathlib
from aioresponses import aioresponses

import pytest
from freezegun import freeze_time
from mock import MagicMock
from multiprocessing import Process, Manager

<<<<<<< HEAD
from rasa.shared.utils.validation import KEY_TRAINING_DATA_FORMAT_VERSION

=======
>>>>>>> 12db4e15
import rasa
import rasa.constants
import rasa.shared.constants
import rasa.shared.utils.io
import rasa.utils.io
import rasa.server
from rasa.core import events, utils
from rasa.core.agent import Agent
from rasa.core.channels import CollectingOutputChannel, RestInput, SlackInput
from rasa.core.channels.slack import SlackBot
from rasa.core.events import Event, UserUttered, SlotSet, BotUttered
from rasa.core.trackers import DialogueStateTracker
from rasa.model import unpack_model
from rasa.nlu.constants import INTENT_NAME_KEY
from rasa.utils.endpoints import EndpointConfig
from sanic import Sanic
from sanic.testing import SanicTestClient
from tests.nlu.utilities import ResponseTest
from tests.conftest import get_test_client
from ruamel.yaml import StringIO


# a couple of event instances that we can use for testing
test_events = [
    Event.from_parameters(
        {
            "event": UserUttered.type_name,
            "text": "/goodbye",
            "parse_data": {
                "intent": {"confidence": 1.0, INTENT_NAME_KEY: "greet"},
                "entities": [],
            },
        }
    ),
    BotUttered("Welcome!", {"test": True}),
    SlotSet("cuisine", 34),
    SlotSet("cuisine", "34"),
    SlotSet("location", None),
    SlotSet("location", [34, "34", None]),
]


@pytest.fixture
def rasa_app_without_api(rasa_server_without_api: Sanic) -> SanicTestClient:
    return get_test_client(rasa_server_without_api)


@pytest.fixture
def rasa_app(rasa_server: Sanic) -> SanicTestClient:
    return get_test_client(rasa_server)


@pytest.fixture
def rasa_app_nlu(rasa_nlu_server: Sanic) -> SanicTestClient:
    return get_test_client(rasa_nlu_server)


@pytest.fixture
def rasa_app_core(rasa_core_server: Sanic) -> SanicTestClient:
    return get_test_client(rasa_core_server)


@pytest.fixture
def rasa_secured_app(rasa_server_secured: Sanic) -> SanicTestClient:
    return get_test_client(rasa_server_secured)


def test_root(rasa_app: SanicTestClient):
    _, response = rasa_app.get("/")
    assert response.status == 200
    assert response.text.startswith("Hello from Rasa:")


def test_root_without_enable_api(rasa_app_without_api: SanicTestClient):

    _, response = rasa_app_without_api.get("/")
    assert response.status == 200
    assert response.text.startswith("Hello from Rasa:")


def test_root_secured(rasa_secured_app: SanicTestClient):
    _, response = rasa_secured_app.get("/")
    assert response.status == 200
    assert response.text.startswith("Hello from Rasa:")


def test_version(rasa_app: SanicTestClient):
    _, response = rasa_app.get("/version")
    content = response.json
    assert response.status == 200
    assert content.get("version") == rasa.__version__
    assert (
        content.get("minimum_compatible_version")
        == rasa.constants.MINIMUM_COMPATIBLE_VERSION
    )


def test_status(rasa_app: SanicTestClient, trained_rasa_model: Text):
    _, response = rasa_app.get("/status")
    model_file = response.json["model_file"]
    assert response.status == 200
    assert "fingerprint" in response.json
    assert os.path.isfile(model_file)
    assert model_file == trained_rasa_model


def test_status_nlu_only(rasa_app_nlu: SanicTestClient, trained_nlu_model: Text):
    _, response = rasa_app_nlu.get("/status")
    model_file = response.json["model_file"]
    assert response.status == 200
    assert "fingerprint" in response.json
    assert "model_file" in response.json
    assert model_file == trained_nlu_model


def test_status_secured(rasa_secured_app: SanicTestClient):
    _, response = rasa_secured_app.get("/status")
    assert response.status == 401


def test_status_not_ready_agent(rasa_app: SanicTestClient):
    rasa_app.app.agent = None
    _, response = rasa_app.get("/status")
    assert response.status == 409


@pytest.fixture
def shared_statuses() -> DictProxy:
    return Manager().dict()


@pytest.fixture
def background_server(
    shared_statuses: DictProxy, tmpdir: pathlib.Path
) -> Generator[Process, None, None]:
    # Create a fake model archive which the mocked train function can return

    fake_model = Path(tmpdir) / "fake_model.tar.gz"
    fake_model.touch()
    fake_model_path = str(fake_model)

    # Fake training function which blocks until we tell it to stop blocking
    # If we can send a status request while this is blocking, we can be sure that the
    # actual training is also not blocking
    def mocked_training_function(*_, **__) -> Text:
        # Tell the others that we are now blocking
        shared_statuses["started_training"] = True
        # Block until somebody tells us to not block anymore
        while shared_statuses.get("stop_training") is not True:
            time.sleep(1)

        return fake_model_path

    def run_server() -> NoReturn:
        import rasa

        rasa.train = mocked_training_function

        from rasa import __main__
        import sys

        sys.argv = ["rasa", "run", "--enable-api"]
        __main__.main()

    server = Process(target=run_server)
    yield server
    server.terminate()


@pytest.fixture()
def training_request(
    shared_statuses: DictProxy, tmp_path: Path
) -> Generator[Process, None, None]:
    def send_request() -> None:
        payload = {}
        project_path = Path("examples") / "formbot"

        for file in [
            "domain.yml",
            "config.yml",
            Path("data") / "rules.yml",
            Path("data") / "stories.yml",
            Path("data") / "nlu.yml",
        ]:
            full_path = project_path / file
            # Read in as dictionaries to avoid that keys, which are specified in
            # multiple files (such as 'version'), clash.
            content = rasa.utils.io.read_yaml_file(full_path)
            payload.update(content)

        concatenated_payload_file = tmp_path / "concatenated.yml"
        rasa.utils.io.write_yaml(payload, concatenated_payload_file)

<<<<<<< HEAD
        training_data_version = f'{KEY_TRAINING_DATA_FORMAT_VERSION}: "{rasa.shared.constants.LATEST_TRAINING_DATA_FORMAT_VERSION}"'
=======
        payload_as_yaml = concatenated_payload_file.read_text()
>>>>>>> 12db4e15

        response = requests.post(
            "http://localhost:5005/model/train",
            data=payload_as_yaml,
            headers={"Content-type": rasa.server.YAML_CONTENT_TYPE},
            params={"force_training": True},
        )
        shared_statuses["training_result"] = response.status_code

    train_request = Process(target=send_request)
    yield train_request
    train_request.terminate()


# Due to unknown reasons this test can not be run in pycharm, it
# results in segfaults...will skip in that case - test will still get run on CI.
# It also doesn't run on Windows because of Process-related calls and an attempt
# to start/terminate a process. We will investigate this case further later:
# https://github.com/RasaHQ/rasa/issues/6302
# @pytest.mark.skipif("PYCHARM_HOSTED" in os.environ, reason="results in segfault")
@pytest.mark.skip_on_windows
def test_train_status_is_not_blocked_by_training(
    background_server: Process, shared_statuses: DictProxy, training_request: Process
):
    background_server.start()

    def is_server_ready() -> bool:
        try:
            return requests.get("http://localhost:5005/status").status_code == 200
        except Exception:
            return False

    # wait until server is up before sending train request and status test loop
    start = time.time()
    while not is_server_ready() and time.time() - start < 60:
        time.sleep(1)

    assert is_server_ready()

    training_request.start()

    # Wait until the blocking training function was called
    start = time.time()
    while (
        shared_statuses.get("started_training") is not True and time.time() - start < 60
    ):
        time.sleep(1)

    # Check if the number of currently running trainings was incremented
    response = requests.get("http://localhost:5005/status")
    assert response.status_code == 200
    assert response.json()["num_active_training_jobs"] == 1

    # Tell the blocking training function to stop
    shared_statuses["stop_training"] = True

    start = time.time()
    while shared_statuses.get("training_result") is None and time.time() - start < 60:
        time.sleep(1)
    assert shared_statuses.get("training_result")

    # Check that the training worked correctly
    assert shared_statuses["training_result"] == 200

    # Check if the number of currently running trainings was decremented
    response = requests.get("http://localhost:5005/status")
    assert response.status_code == 200
    assert response.json()["num_active_training_jobs"] == 0


@pytest.mark.parametrize(
    "response_test",
    [
        ResponseTest(
            "/model/parse",
            {
                "entities": [],
                "intent": {"confidence": 1.0, INTENT_NAME_KEY: "greet"},
                "text": "hello",
            },
            payload={"text": "hello"},
        ),
        ResponseTest(
            "/model/parse",
            {
                "entities": [],
                "intent": {"confidence": 1.0, INTENT_NAME_KEY: "greet"},
                "text": "hello",
            },
            payload={"text": "hello"},
        ),
        ResponseTest(
            "/model/parse",
            {
                "entities": [],
                "intent": {"confidence": 1.0, INTENT_NAME_KEY: "greet"},
                "text": "hello ńöñàśçií",
            },
            payload={"text": "hello ńöñàśçií"},
        ),
    ],
)
def test_parse(rasa_app: SanicTestClient, response_test: ResponseTest):
    _, response = rasa_app.post(response_test.endpoint, json=response_test.payload)
    rjs = response.json
    assert response.status == 200
    assert all(prop in rjs for prop in ["entities", "intent", "text"])
    assert rjs["entities"] == response_test.expected_response["entities"]
    assert rjs["text"] == response_test.expected_response["text"]
    assert rjs["intent"] == response_test.expected_response["intent"]


@pytest.mark.parametrize(
    "response_test",
    [
        ResponseTest(
            "/model/parse?emulation_mode=wit",
            {
                "entities": [],
                "intent": {"confidence": 1.0, INTENT_NAME_KEY: "greet"},
                "text": "hello",
            },
            payload={"text": "hello"},
        ),
        ResponseTest(
            "/model/parse?emulation_mode=dialogflow",
            {
                "entities": [],
                "intent": {"confidence": 1.0, INTENT_NAME_KEY: "greet"},
                "text": "hello",
            },
            payload={"text": "hello"},
        ),
        ResponseTest(
            "/model/parse?emulation_mode=luis",
            {
                "entities": [],
                "intent": {"confidence": 1.0, INTENT_NAME_KEY: "greet"},
                "text": "hello ńöñàśçií",
            },
            payload={"text": "hello ńöñàśçií"},
        ),
    ],
)
def test_parse_with_different_emulation_mode(
    rasa_app: SanicTestClient, response_test: ResponseTest
):
    _, response = rasa_app.post(response_test.endpoint, json=response_test.payload)
    assert response.status == 200


def test_parse_without_nlu_model(rasa_app_core: SanicTestClient):
    _, response = rasa_app_core.post("/model/parse", json={"text": "hello"})
    assert response.status == 200

    rjs = response.json
    assert all(prop in rjs for prop in ["entities", "intent", "text"])


def test_parse_on_invalid_emulation_mode(rasa_app_nlu: SanicTestClient):
    _, response = rasa_app_nlu.post(
        "/model/parse?emulation_mode=ANYTHING", json={"text": "hello"}
    )
    assert response.status == 400


def test_train_stack_success(
    rasa_app: SanicTestClient,
    default_domain_path: Text,
    default_stories_file: Text,
    default_stack_config: Text,
    default_nlu_data: Text,
    tmp_path: Path,
):
    with ExitStack() as stack:
        domain_file = stack.enter_context(open(default_domain_path))
        config_file = stack.enter_context(open(default_stack_config))
        stories_file = stack.enter_context(open(default_stories_file))
        nlu_file = stack.enter_context(open(default_nlu_data))

        payload = dict(
            domain=domain_file.read(),
            config=config_file.read(),
            stories=stories_file.read(),
            nlu=nlu_file.read(),
        )

    _, response = rasa_app.post("/model/train", json=payload)
    assert response.status == 200

    assert response.headers["filename"] is not None

    # save model to temporary file
    model_path = str(tmp_path / "model.tar.gz")
    with open(model_path, "wb") as f:
        f.write(response.body)

    # unpack model and ensure fingerprint is present
    model_path = unpack_model(model_path)
    assert os.path.exists(os.path.join(model_path, "fingerprint.json"))


def test_train_nlu_success(
    rasa_app: SanicTestClient,
    default_stack_config: Text,
    default_nlu_data: Text,
    default_domain_path: Text,
    tmp_path: Path,
):
    domain_data = rasa.shared.utils.io.read_yaml_file(default_domain_path)
    config_data = rasa.shared.utils.io.read_yaml_file(default_stack_config)
    nlu_data = rasa.shared.utils.io.read_yaml_file(default_nlu_data)

    # combine all data into our payload
    payload = {
        key: val for d in [domain_data, config_data, nlu_data] for key, val in d.items()
    }

    data = StringIO()
    rasa.shared.utils.io.write_yaml(payload, data)

    _, response = rasa_app.post(
        "/model/train",
        data=data.getvalue(),
        headers={"Content-type": rasa.server.YAML_CONTENT_TYPE},
    )
    assert response.status == 200

    # save model to temporary file
    model_path = str(tmp_path / "model.tar.gz")
    with open(model_path, "wb") as f:
        f.write(response.body)

    # unpack model and ensure fingerprint is present
    model_path = unpack_model(model_path)
    assert os.path.exists(os.path.join(model_path, "fingerprint.json"))


def test_train_core_success(
    rasa_app: SanicTestClient,
    default_stack_config: Text,
    default_stories_file: Text,
    default_domain_path: Text,
    tmp_path: Path,
):
    with ExitStack() as stack:
        domain_file = stack.enter_context(open(default_domain_path))
        config_file = stack.enter_context(open(default_stack_config))
        core_file = stack.enter_context(open(default_stories_file))

        payload = dict(
            domain=domain_file.read(),
            config=config_file.read(),
            stories=core_file.read(),
        )

    _, response = rasa_app.post("/model/train", json=payload)
    assert response.status == 200

    # save model to temporary file
    model_path = str(tmp_path / "model.tar.gz")
    with open(model_path, "wb") as f:
        f.write(response.body)

    # unpack model and ensure fingerprint is present
    model_path = unpack_model(model_path)
    assert os.path.exists(os.path.join(model_path, "fingerprint.json"))


def test_train_with_retrieval_events_success(
    rasa_app: SanicTestClient, default_stack_config: Text, tmp_path: Path
):
    with ExitStack() as stack:
        domain_file = stack.enter_context(
            open("data/test_domains/default_retrieval_intents.yml")
        )
        config_file = stack.enter_context(open(default_stack_config))
        core_file = stack.enter_context(
            open("data/test_stories/stories_retrieval_intents.md")
        )
        responses_file = stack.enter_context(open("data/test_responses/default.md"))
        nlu_file = stack.enter_context(
            open("data/test_nlu/default_retrieval_intents.md")
        )

        payload = dict(
            domain=domain_file.read(),
            config=config_file.read(),
            stories=core_file.read(),
            responses=responses_file.read(),
            nlu=nlu_file.read(),
        )

    _, response = rasa_app.post("/model/train", json=payload)
    assert response.status == 200
    assert_trained_model(response.body, tmp_path)


def assert_trained_model(response_body: bytes, tmp_path: Path) -> None:
    # save model to temporary file
    model_path = str(tmp_path / "model.tar.gz")
    with open(model_path, "wb") as f:
        f.write(response_body)

    # unpack model and ensure fingerprint is present
    model_path = unpack_model(model_path)
    assert os.path.exists(os.path.join(model_path, "fingerprint.json"))


@pytest.mark.parametrize(
    "payload",
    [
        {"config": None, "stories": None, "nlu": None, "domain": None, "force": True},
        {
            "config": None,
            "stories": None,
            "nlu": None,
            "domain": None,
            "force": False,
            "save_to_default_model_directory": True,
        },
        {
            "config": None,
            "stories": None,
            "nlu": None,
            "domain": None,
            "save_to_default_model_directory": False,
        },
    ],
)
def test_deprecation_warnings_json_payload(payload: Dict):
    with pytest.warns(FutureWarning):
        rasa.server._validate_json_training_payload(payload)


def test_train_with_yaml(rasa_app: SanicTestClient, tmp_path: Path):
    training_data = """
stories:
- story: My story
  steps:
  - intent: greet
  - action: utter_greet

rules:
- story: My rule
  steps:
  - intent: greet
  - action: utter_greet

intents:
- greet

nlu:
- intent: greet
  examples: |
    - hi
    - hello

responses:
 utter_greet:
 - text: Hi

language: en

polices:
- name: RulePolicy

pipeline:
  - name: WhitespaceTokenizer
  - name: CountVectorsFeaturizer
  - name: DucklingHTTPExtractor
  - name: DIETClassifier
    epochs: 1
"""
    _, response = rasa_app.post(
        "/model/train",
        data=training_data,
        headers={"Content-type": rasa.server.YAML_CONTENT_TYPE},
    )

    assert response.status == 200
    assert_trained_model(response.body, tmp_path)


def test_train_with_invalid_yaml(rasa_app: SanicTestClient):
    invalid_yaml = """
rules:
rule my rule
"""

    _, response = rasa_app.post(
        "/model/train",
        data=invalid_yaml,
        headers={"Content-type": rasa.server.YAML_CONTENT_TYPE},
    )
    assert response.status == 400


@pytest.mark.parametrize(
    "headers, expected",
    [({}, False), ({"force_training": False}, False), ({"force_training": True}, True)],
)
def test_training_payload_from_yaml_force_training(headers: Dict, expected: bool):
    request = Mock()
    request.body = b""
    request.args = headers

    payload = rasa.server._training_payload_from_yaml(request)
    assert payload.get("force_training") == expected


@pytest.mark.parametrize(
    "headers, expected",
    [
        ({}, rasa.constants.DEFAULT_MODELS_PATH),
        ({"save_to_default_model_directory": False}, ANY),
        ({"save_to_default_model_directory": True}, rasa.constants.DEFAULT_MODELS_PATH),
    ],
)
def test_training_payload_from_yaml_save_to_default_model_directory(
    headers: Dict, expected: Text
):
    request = Mock()
    request.body = b""
    request.args = headers

    payload = rasa.server._training_payload_from_yaml(request)
    assert payload.get("output")
    assert payload.get("output") == expected


def test_train_missing_config(rasa_app: SanicTestClient):
    payload = dict(domain="domain data", config=None)

    _, response = rasa_app.post("/model/train", json=payload)
    assert response.status == 400


def test_train_missing_training_data(rasa_app: SanicTestClient):
    payload = dict(domain="domain data", config="config data")

    _, response = rasa_app.post("/model/train", json=payload)
    assert response.status == 400


def test_train_internal_error(rasa_app: SanicTestClient):
    payload = dict(domain="domain data", config="config data", nlu="nlu data")

    _, response = rasa_app.post("/model/train", json=payload)
    assert response.status == 500


def test_evaluate_stories(rasa_app: SanicTestClient, default_stories_file: Text):
    stories = rasa.shared.utils.io.read_file(default_stories_file)

    _, response = rasa_app.post("/model/test/stories", data=stories)

    assert response.status == 200

    js = response.json
    assert set(js.keys()) == {
        "report",
        "precision",
        "f1",
        "accuracy",
        "actions",
        "in_training_data_fraction",
        "is_end_to_end_evaluation",
    }
    assert not js["is_end_to_end_evaluation"]
    assert set(js["actions"][0].keys()) == {
        "action",
        "predicted",
        "confidence",
        "policy",
    }


def test_evaluate_stories_not_ready_agent(
    rasa_app_nlu: SanicTestClient, default_stories_file: Text
):
    stories = rasa.shared.utils.io.read_file(default_stories_file)

    _, response = rasa_app_nlu.post("/model/test/stories", data=stories)

    assert response.status == 409


def test_evaluate_stories_end_to_end(
    rasa_app: SanicTestClient, end_to_end_story_file: Text
):
    stories = rasa.shared.utils.io.read_file(end_to_end_story_file)

    _, response = rasa_app.post("/model/test/stories?e2e=true", data=stories)

    assert response.status == 200
    js = response.json
    assert set(js.keys()) == {
        "report",
        "precision",
        "f1",
        "accuracy",
        "actions",
        "in_training_data_fraction",
        "is_end_to_end_evaluation",
    }
    assert js["is_end_to_end_evaluation"]
    assert js["actions"] != []
    assert set(js["actions"][0].keys()) == {
        "action",
        "predicted",
        "confidence",
        "policy",
    }


def test_evaluate_intent(rasa_app: SanicTestClient, default_nlu_data: Text):
    nlu_data = rasa.shared.utils.io.read_file(default_nlu_data)

    _, response = rasa_app.post(
        "/model/test/intents",
        data=nlu_data,
        headers={"Content-type": rasa.server.YAML_CONTENT_TYPE},
    )

    assert response.status == 200
    assert set(response.json.keys()) == {
        "intent_evaluation",
        "entity_evaluation",
        "response_selection_evaluation",
    }


def test_evaluate_intent_on_just_nlu_model(
    rasa_app_nlu: SanicTestClient, default_nlu_data: Text
):
    nlu_data = rasa.shared.utils.io.read_file(default_nlu_data)

    _, response = rasa_app_nlu.post(
        "/model/test/intents",
        data=nlu_data,
        headers={"Content-type": rasa.server.YAML_CONTENT_TYPE},
    )

    assert response.status == 200
    assert set(response.json.keys()) == {
        "intent_evaluation",
        "entity_evaluation",
        "response_selection_evaluation",
    }


def test_evaluate_intent_with_query_param(
    rasa_app: SanicTestClient, trained_nlu_model, default_nlu_data: Text
):
    _, response = rasa_app.get("/status")
    previous_model_file = response.json["model_file"]

    nlu_data = rasa.shared.utils.io.read_file(default_nlu_data)

    _, response = rasa_app.post(
        f"/model/test/intents?model={trained_nlu_model}",
        data=nlu_data,
        headers={"Content-type": rasa.server.YAML_CONTENT_TYPE},
    )

    assert response.status == 200
    assert set(response.json.keys()) == {
        "intent_evaluation",
        "entity_evaluation",
        "response_selection_evaluation",
    }

    _, response = rasa_app.get("/status")
    assert previous_model_file == response.json["model_file"]


def test_predict(rasa_app: SanicTestClient):
    data = {
        "Events": {
            "value": [
                {"event": "action", "name": "action_listen"},
                {
                    "event": "user",
                    "text": "hello",
                    "parse_data": {
                        "entities": [],
                        "intent": {"confidence": 0.57, INTENT_NAME_KEY: "greet"},
                        "text": "hello",
                    },
                },
            ]
        }
    }
    _, response = rasa_app.post(
        "/model/predict",
        json=data,
        headers={"Content-Type": rasa.server.JSON_CONTENT_TYPE},
    )
    content = response.json
    assert response.status == 200
    assert "scores" in content
    assert "tracker" in content
    assert "policy" in content


@freeze_time("2018-01-01")
def test_requesting_non_existent_tracker(rasa_app: SanicTestClient):
    _, response = rasa_app.get("/conversations/madeupid/tracker")
    content = response.json
    assert response.status == 200
    assert content["paused"] is False
    assert content["slots"] == {"name": None}
    assert content["sender_id"] == "madeupid"
    assert content["events"] == [
        {
            "event": "action",
            "name": "action_session_start",
            "policy": None,
            "confidence": None,
            "timestamp": 1514764800,
        },
        {"event": "session_started", "timestamp": 1514764800},
        {
            "event": "action",
            INTENT_NAME_KEY: "action_listen",
            "policy": None,
            "confidence": None,
            "timestamp": 1514764800,
        },
    ]
    assert content["latest_message"] == {
        "text": None,
        "intent": {},
        "entities": [],
        "message_id": None,
        "metadata": {},
    }


@pytest.mark.parametrize("event", test_events)
def test_pushing_event(rasa_app: SanicTestClient, event: Event):
    sender_id = str(uuid.uuid1())
    conversation = f"/conversations/{sender_id}"

    serialized_event = event.as_dict()
    # Remove timestamp so that a new one is assigned on the server
    serialized_event.pop("timestamp")

    time_before_adding_events = time.time()
    _, response = rasa_app.post(
        f"{conversation}/tracker/events",
        json=serialized_event,
        headers={"Content-Type": rasa.server.JSON_CONTENT_TYPE},
    )
    assert response.json is not None
    assert response.status == 200

    _, tracker_response = rasa_app.get(f"/conversations/{sender_id}/tracker")
    tracker = tracker_response.json
    assert tracker is not None

    assert len(tracker.get("events")) == 1

    evt = tracker.get("events")[0]
    deserialised_event = Event.from_parameters(evt)
    assert deserialised_event == event
    assert deserialised_event.timestamp > time_before_adding_events


def test_push_multiple_events(rasa_app: SanicTestClient):
    conversation_id = str(uuid.uuid1())
    conversation = f"/conversations/{conversation_id}"

    events = [e.as_dict() for e in test_events]
    _, response = rasa_app.post(
        f"{conversation}/tracker/events",
        json=events,
        headers={"Content-Type": rasa.server.JSON_CONTENT_TYPE},
    )
    assert response.json is not None
    assert response.status == 200

    _, tracker_response = rasa_app.get(f"/conversations/{conversation_id}/tracker")
    tracker = tracker_response.json
    assert tracker is not None

    # there is also an `ACTION_LISTEN` event at the start
    assert tracker.get("events") == events


def test_post_conversation_id_with_slash(rasa_app: SanicTestClient):
    conversation_id = str(uuid.uuid1())
    id_len = len(conversation_id) // 2
    conversation_id = conversation_id[:id_len] + "/+-_\\=" + conversation_id[id_len:]
    conversation = f"/conversations/{conversation_id}"

    events = [e.as_dict() for e in test_events]
    _, response = rasa_app.post(
        f"{conversation}/tracker/events",
        json=events,
        headers={"Content-Type": "application/json"},
    )
    assert response.json is not None
    assert response.status == 200

    _, tracker_response = rasa_app.get(f"/conversations/{conversation_id}/tracker")
    tracker = tracker_response.json
    assert tracker is not None

    # there is also an `ACTION_LISTEN` event at the start
    assert tracker.get("events") == events


def test_put_tracker(rasa_app: SanicTestClient):
    data = [event.as_dict() for event in test_events]
    _, response = rasa_app.put(
        "/conversations/pushtracker/tracker/events",
        json=data,
        headers={"Content-Type": rasa.server.JSON_CONTENT_TYPE},
    )
    content = response.json
    assert response.status == 200
    assert len(content["events"]) == len(test_events)
    assert content["sender_id"] == "pushtracker"

    _, tracker_response = rasa_app.get("/conversations/pushtracker/tracker")
    tracker = tracker_response.json
    assert tracker is not None
    evts = tracker.get("events")
    assert events.deserialise_events(evts) == test_events


def test_sorted_predict(rasa_app: SanicTestClient):
    _create_tracker_for_sender(rasa_app, "sortedpredict")

    _, response = rasa_app.post("/conversations/sortedpredict/predict")
    scores = response.json["scores"]
    sorted_scores = sorted(scores, key=lambda k: (-k["score"], k["action"]))
    assert scores == sorted_scores


def _create_tracker_for_sender(app: SanicTestClient, sender_id: Text) -> None:
    data = [event.as_dict() for event in test_events[:3]]
    _, response = app.put(
        f"/conversations/{sender_id}/tracker/events",
        json=data,
        headers={"Content-Type": rasa.server.JSON_CONTENT_TYPE},
    )

    assert response.status == 200


def test_get_tracker_with_jwt(rasa_secured_app: SanicTestClient):
    # token generated with secret "core" and algorithm HS256
    # on https://jwt.io/

    # {"user": {"username": "testadmin", "role": "admin"}}
    jwt_header = {
        "Authorization": "Bearer eyJhbGciOiJIUzI1NiIsInR5cCI6IkpXVCJ9."
        "eyJ1c2VyIjp7InVzZXJuYW1lIjoidGVzdGFkbWluIiwic"
        "m9sZSI6ImFkbWluIn19.NAQr0kbtSrY7d28XTqRzawq2u"
        "QRre7IWTuIDrCn5AIw"
    }
    _, response = rasa_secured_app.get(
        "/conversations/testadmin/tracker", headers=jwt_header
    )
    assert response.status == 200

    _, response = rasa_secured_app.get(
        "/conversations/testuser/tracker", headers=jwt_header
    )
    assert response.status == 200

    # {"user": {"username": "testuser", "role": "user"}}
    jwt_header = {
        "Authorization": "Bearer eyJhbGciOiJIUzI1NiIsInR5cCI6IkpXVCJ9."
        "eyJ1c2VyIjp7InVzZXJuYW1lIjoidGVzdHVzZXIiLCJyb"
        "2xlIjoidXNlciJ9fQ.JnMTLYd56qut2w9h7hRQlDm1n3l"
        "HJHOxxC_w7TtwCrs"
    }
    _, response = rasa_secured_app.get(
        "/conversations/testadmin/tracker", headers=jwt_header
    )
    assert response.status == 403

    _, response = rasa_secured_app.get(
        "/conversations/testuser/tracker", headers=jwt_header
    )
    assert response.status == 200


def test_list_routes(default_agent: Agent):
    app = rasa.server.create_app(default_agent, auth_token=None)

    routes = utils.list_routes(app)
    assert set(routes.keys()) == {
        "hello",
        "version",
        "status",
        "retrieve_tracker",
        "append_events",
        "replace_events",
        "retrieve_story",
        "execute_action",
        "trigger_intent",
        "predict",
        "add_message",
        "train",
        "evaluate_stories",
        "evaluate_intents",
        "tracker_predict",
        "parse",
        "load_model",
        "unload_model",
        "get_domain",
    }


def test_unload_model_error(rasa_app: SanicTestClient):
    _, response = rasa_app.get("/status")
    assert response.status == 200
    assert "model_file" in response.json and response.json["model_file"] is not None

    _, response = rasa_app.delete("/model")
    assert response.status == 204


def test_get_domain(rasa_app: SanicTestClient):
    _, response = rasa_app.get(
        "/domain", headers={"accept": rasa.server.JSON_CONTENT_TYPE}
    )

    content = response.json

    assert response.status == 200
    assert "config" in content
    assert "intents" in content
    assert "entities" in content
    assert "slots" in content
    assert "responses" in content
    assert "actions" in content


def test_get_domain_invalid_accept_header(rasa_app: SanicTestClient):
    _, response = rasa_app.get("/domain")

    assert response.status == 406


def test_load_model(rasa_app: SanicTestClient, trained_core_model: Text):
    _, response = rasa_app.get("/status")

    assert response.status == 200
    assert "fingerprint" in response.json

    old_fingerprint = response.json["fingerprint"]

    data = {"model_file": trained_core_model}
    _, response = rasa_app.put("/model", json=data)

    assert response.status == 204

    _, response = rasa_app.get("/status")

    assert response.status == 200
    assert "fingerprint" in response.json

    assert old_fingerprint != response.json["fingerprint"]


def test_load_model_from_model_server(
    rasa_app: SanicTestClient, trained_core_model: Text
):
    _, response = rasa_app.get("/status")

    assert response.status == 200
    assert "fingerprint" in response.json

    old_fingerprint = response.json["fingerprint"]

    endpoint = EndpointConfig("https://example.com/model/trained_core_model")
    with open(trained_core_model, "rb") as f:
        with aioresponses(passthrough=["http://127.0.0.1"]) as mocked:
            headers = {}
            fs = os.fstat(f.fileno())
            headers["Content-Length"] = str(fs[6])
            mocked.get(
                "https://example.com/model/trained_core_model",
                content_type="application/x-tar",
                body=f.read(),
            )
            data = {"model_server": {"url": endpoint.url}}
            _, response = rasa_app.put("/model", json=data)

            assert response.status == 204

            _, response = rasa_app.get("/status")

            assert response.status == 200
            assert "fingerprint" in response.json

            assert old_fingerprint != response.json["fingerprint"]

    import rasa.core.jobs

    rasa.core.jobs.__scheduler = None


def test_load_model_invalid_request_body(rasa_app: SanicTestClient):
    _, response = rasa_app.put("/model")

    assert response.status == 400


def test_load_model_invalid_configuration(rasa_app: SanicTestClient):
    data = {"model_file": "some-random-path"}
    _, response = rasa_app.put("/model", json=data)

    assert response.status == 400


def test_execute(rasa_app: SanicTestClient):
    _create_tracker_for_sender(rasa_app, "test_execute")

    data = {INTENT_NAME_KEY: "utter_greet"}
    _, response = rasa_app.post("/conversations/test_execute/execute", json=data)

    assert response.status == 200

    parsed_content = response.json
    assert parsed_content["tracker"]
    assert parsed_content["messages"]


def test_execute_with_missing_action_name(rasa_app: SanicTestClient):
    test_sender = "test_execute_with_missing_action_name"
    _create_tracker_for_sender(rasa_app, test_sender)

    data = {"wrong-key": "utter_greet"}
    _, response = rasa_app.post(f"/conversations/{test_sender}/execute", json=data)

    assert response.status == 400


def test_execute_with_not_existing_action(rasa_app: SanicTestClient):
    test_sender = "test_execute_with_not_existing_action"
    _create_tracker_for_sender(rasa_app, test_sender)

    data = {"name": "ka[pa[opi[opj[oj[oija"}
    _, response = rasa_app.post(f"/conversations/{test_sender}/execute", json=data)

    assert response.status == 500


def test_trigger_intent(rasa_app: SanicTestClient):
    data = {INTENT_NAME_KEY: "greet"}
    _, response = rasa_app.post("/conversations/test_trigger/trigger_intent", json=data)

    assert response.status == 200

    parsed_content = response.json
    assert parsed_content["tracker"]
    assert parsed_content["messages"]


def test_trigger_intent_with_missing_intent_name(rasa_app: SanicTestClient):
    test_sender = "test_trigger_intent_with_missing_action_name"

    data = {"wrong-key": "greet"}
    _, response = rasa_app.post(
        f"/conversations/{test_sender}/trigger_intent", json=data
    )

    assert response.status == 400


def test_trigger_intent_with_not_existing_intent(rasa_app: SanicTestClient):
    test_sender = "test_trigger_intent_with_not_existing_intent"
    _create_tracker_for_sender(rasa_app, test_sender)

    data = {INTENT_NAME_KEY: "ka[pa[opi[opj[oj[oija"}
    _, response = rasa_app.post(
        f"/conversations/{test_sender}/trigger_intent", json=data
    )

    assert response.status == 404


@pytest.mark.parametrize(
    "input_channels, output_channel_to_use, expected_channel",
    [
        (None, "slack", CollectingOutputChannel),
        ([], None, CollectingOutputChannel),
        ([RestInput()], "slack", CollectingOutputChannel),
        ([RestInput()], "rest", CollectingOutputChannel),
        ([RestInput(), SlackInput("test")], "slack", SlackBot),
    ],
)
def test_get_output_channel(
    input_channels: List[Text], output_channel_to_use: Text, expected_channel: Type
):
    request = MagicMock()
    app = MagicMock()
    app.input_channels = input_channels
    request.app = app
    request.args = {"output_channel": output_channel_to_use}

    actual = rasa.server._get_output_channel(request, None)

    assert isinstance(actual, expected_channel)


@pytest.mark.parametrize(
    "input_channels, expected_channel",
    [
        ([], CollectingOutputChannel),
        ([RestInput()], CollectingOutputChannel),
        ([RestInput(), SlackInput("test")], SlackBot),
    ],
)
def test_get_latest_output_channel(input_channels: List[Text], expected_channel: Type):
    request = MagicMock()
    app = MagicMock()
    app.input_channels = input_channels
    request.app = app
    request.args = {"output_channel": "latest"}

    tracker = DialogueStateTracker.from_events(
        "default", [UserUttered("text", input_channel="slack")]
    )

    actual = rasa.server._get_output_channel(request, tracker)

    assert isinstance(actual, expected_channel)


def test_app_when_app_has_no_input_channels():
    request = MagicMock()

    class NoInputChannels:
        pass

    request.app = NoInputChannels()

    actual = rasa.server._get_output_channel(
        request, DialogueStateTracker.from_events("default", [])
    )
    assert isinstance(actual, CollectingOutputChannel)<|MERGE_RESOLUTION|>--- conflicted
+++ resolved
@@ -18,11 +18,6 @@
 from mock import MagicMock
 from multiprocessing import Process, Manager
 
-<<<<<<< HEAD
-from rasa.shared.utils.validation import KEY_TRAINING_DATA_FORMAT_VERSION
-
-=======
->>>>>>> 12db4e15
 import rasa
 import rasa.constants
 import rasa.shared.constants
@@ -210,17 +205,13 @@
             full_path = project_path / file
             # Read in as dictionaries to avoid that keys, which are specified in
             # multiple files (such as 'version'), clash.
-            content = rasa.utils.io.read_yaml_file(full_path)
+            content = rasa.shared.utils.io.read_yaml_file(full_path)
             payload.update(content)
 
         concatenated_payload_file = tmp_path / "concatenated.yml"
-        rasa.utils.io.write_yaml(payload, concatenated_payload_file)
-
-<<<<<<< HEAD
-        training_data_version = f'{KEY_TRAINING_DATA_FORMAT_VERSION}: "{rasa.shared.constants.LATEST_TRAINING_DATA_FORMAT_VERSION}"'
-=======
+        rasa.shared.utils.io.write_yaml(payload, concatenated_payload_file)
+
         payload_as_yaml = concatenated_payload_file.read_text()
->>>>>>> 12db4e15
 
         response = requests.post(
             "http://localhost:5005/model/train",
@@ -240,7 +231,7 @@
 # It also doesn't run on Windows because of Process-related calls and an attempt
 # to start/terminate a process. We will investigate this case further later:
 # https://github.com/RasaHQ/rasa/issues/6302
-# @pytest.mark.skipif("PYCHARM_HOSTED" in os.environ, reason="results in segfault")
+@pytest.mark.skipif("PYCHARM_HOSTED" in os.environ, reason="results in segfault")
 @pytest.mark.skip_on_windows
 def test_train_status_is_not_blocked_by_training(
     background_server: Process, shared_statuses: DictProxy, training_request: Process
