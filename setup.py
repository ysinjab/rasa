--- conflicted
+++ resolved
@@ -48,11 +48,7 @@
     'spacy': ["scikit-learn<0.20",
               "sklearn-crfsuite",
               "scipy",
-<<<<<<< HEAD
-              "spacy==2.0.12",
-=======
               "spacy<=2.0.12,>2.0",
->>>>>>> 4063e9eb
               ],
     'tensorflow': ["scikit-learn<0.20",
                    "sklearn-crfsuite",
