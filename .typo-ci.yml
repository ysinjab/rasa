--- conflicted
+++ resolved
@@ -63,10 +63,7 @@
   - bot
   - bot's
   - cdd
-<<<<<<< HEAD
   - CDD
-=======
->>>>>>> 41cdbf56
   - cmdline
   - conveRT
   - ConveRTFeaturizer
