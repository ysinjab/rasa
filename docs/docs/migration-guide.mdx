---
id: migration-guide
sidebar_label: Version Migration Guide
title: Version Migration Guide
description: |
  Information about changes between major versions of chatbot framework Rasa Core
  and how you can migrate from one version to another.
---

This page contains information about changes between major versions and
how you can migrate from one version to another.

## Rasa 2.1 to Rasa 2.2

<<<<<<< HEAD
### General

Some model options for `TEDPolicy` got renamed.
Please update your configuration files using the following mapping:

|      Old model option       |                  New model option                      |
|-----------------------------|--------------------------------------------------------|
|transformer_size             |dictionary “transformer_size” with keys                 |
|                             |“text”, “action_text”, “label_action_text”, “dialogue”  |
|number_of_transformer_layers |dictionary “number_of_transformer_layers” with keys     |
|                             |“text”, “action_text”, “label_action_text”, “dialogue”  |
|dense_dimension              |dictionary “dense_dimension” with keys                  |
|                             |“text”, “action_text”, “label_action_text”, “intent”,   |
|                             |“action_name”, “label_action_name”, “entities”, “slots”,|
|                             |“active_loop”                                           |
=======
### Deprecations

Training and test data in Markdown format is now deprecated. This includes:
- reading and writing of story files in Markdown format
- reading and writing of NLU data in Markdown format
- reading and writing of retrieval intent data in Markdown format

Support for Markdown data will be removed entirely in Rasa Open Source 3.0.0.

Please convert your existing Markdown data by using the commands
described [here](./migration-guide.mdx#training-data-files).
>>>>>>> cb387649

## Rasa 2.0 to Rasa 2.1

### Deprecations

`ConveRTTokenizer` is now deprecated. [ConveRTFeaturizer](./components.mdx#convertfeaturizer) now implements
its behaviour. To migrate, replace `ConveRTTokenizer` with any other tokenizer, for e.g.:

```yaml
pipeline:
    - name: WhitespaceTokenizer
    - name: ConveRTFeaturizer
      model_url: <Remote/Local path to model files>
    ...
```

`HFTransformersNLP` and `LanguageModelTokenizer` components are now deprecated.
[LanguageModelFeaturizer](./components.mdx#languagemodelfeaturizer) now implements their behaviour.
To migrate, replace both the above components with any tokenizer and specify the model architecture and model weights
as part of `LanguageModelFeaturizer`, for e.g.:

```yaml
pipeline:
    - name: WhitespaceTokenizer
    - name: LanguageModelFeaturizer
      model_name: "bert"
      model_weights: "rasa/LaBSE"
    ...
```

## Rasa 1.10 to Rasa 2.0

### General

A lot has changed in version 2.0. Make sure you read
through this guide thoroughly, to make sure all parts of your bot are updated.
A lot of updates can be done automatically with inbuilt commands, others will need
some manual conversion. If you have any feedback about these updates or the migration process, please post it
in the [forum](https://forum.rasa.com/t/rasa-open-source-2-0-is-out-now-internal-draft/35577).

### Training data files

As of version 2.0, the new default training data format is yaml. Markdown is still supported,
but this will be deprecated in Rasa Open Source 3.0.0.

You can convert existing NLU, Stories, and NLG (i.e. `responses.md`) training data
files in the Markdown format to the new YAML format using following commands:

```bash
rasa data convert nlu -f yaml --data={SOURCE_DIR} --out={TARGET_DIR}
rasa data convert nlg -f yaml --data={SOURCE_DIR} --out={TARGET_DIR}
rasa data convert core -f yaml --data={SOURCE_DIR} --out={TARGET_DIR}
```

Converted files will have the same names as the original ones but with a
`_converted.yml` suffix.

If you are using [forms](./migration-guide.mdx#forms) or [response selectors](./migration-guide.mdx#response-selectors),
some additional changes will need to be made as described in their respective sections.

### Policies

With the introduction of [rules](./rules.mdx) and the [RulePolicy](./policies.mdx#rule-policy),
the following policies are deprecated:

- [Mapping Policy](./policies.mdx#mapping-policy)
- [Fallback Policy](./policies.mdx#fallback-policy)
- [Two-Stage-Fallback Policy](./policies.mdx#two-stage-fallback-policy)
- [Form Policy](./policies.mdx#form-policy)


To migrate the policies automatically, you can run the following command:

```bash
rasa data convert config
```

This command will take care of updating your `config.yml` and `domain.yml`, while
making backups of your existing files using the `.bak` suffix. It will also add a
`rules.yml` if necessary.

Your forms will still function as normal in the old format after this update, but this command
does not convert them into the new format automatically. This should be done manually, as
described in the section on [forms](./migration-guide.mdx#forms).

You can also migrate the individual policies manually, if you don't want to use the automatic conversion command.

#### Manually migrating from the Mapping Policy

If you previously used the [Mapping Policy](./policies.mdx#mapping-policy), you
can follow the documentation on [FAQs](./chitchat-faqs.mdx) to convert your mapped
intents to rules. Suppose you previously mapped an intent `ask_is_bot` as follows:

```yaml-rasa title="domain.yml"
intents:
 - ask_is_bot:
     triggers: action_is_bot
```

This becomes the following rule:

```yaml-rasa title="rules.yml"
rules:
- rule: Rule to map `ask_is_bot` intent
  steps:
  - intent: ask_is_bot
  - action: action_is_bot
```

And you can safely remove any `triggers:` from your domain:

```yaml-rasa title="domain.yml"
intents:
 - ask_is_bot
```

Finally, you can replace the Mapping Policy with the
[Rule Policy](./policies.mdx#rule-policy) in your model configuration:

```yaml-rasa title="config.yml"
policies:
  # Other policies
  - name: RulePolicy
```

#### Manually migrating from the Fallback Policy

If you previously used the [Fallback Policy](./policies.mdx#fallback-policy), the following model
configuration would translate as follows given a previous configuration like this:

```yaml-rasa title="config.yml"
policies:
  - name: "FallbackPolicy"
    nlu_threshold: 0.4
    core_threshold: 0.3
    fallback_action_name: "action_default_fallback"
    ambiguity_threshold: 0.1
```

The new configuration would then look like:

```yaml-rasa title="config.yml"
policies:
  # Other policies
  - name: RulePolicy
    core_fallback_threshold: 0.3
    core_fallback_action_name: "action_default_fallback"

pipeline:
  # Other components
  - name: FallbackClassifier
    threshold: 0.4
    ambiguity_threshold: 0.1
```

In addition, you need to add a [rule](./rules.mdx) to specify which action to run
in case of low NLU confidence:

```yaml-rasa title="rules.yml"
rules:
  - rule: Ask the user to rephrase whenever they send a message with low NLU confidence
    steps:
    - intent: nlu_fallback
    - action: utter_please_rephrase
```

See the documentation on [fallback](./fallback-handoff.mdx#fallbacks) for more
information.

#### Manually migrating from the Two-Stage-Fallback Policy

If you previously used the
[Two-Stage-Fallback Policy](./policies.mdx#two-stage-fallback-policy), with a configuration
like this for example:

```yaml-rasa title="config.yml"
policies:
  - name: TwoStageFallbackPolicy
    nlu_threshold: 0.4
    ambiguity_threshold: 0.1
    core_threshold: 0.3
    fallback_core_action_name: "action_default_fallback"
    fallback_nlu_action_name: "action_default_fallback"
    deny_suggestion_intent_name: "out_of_scope"
```

The new configuration would look like this:

```yaml-rasa title="config.yml"
policies:
  # Other policies
  - name: RulePolicy
    core_fallback_threshold: 0.3
    core_fallback_action_name: "action_default_fallback"

pipeline:
  # Other components
  - name: FallbackClassifier
    threshold: 0.4
    ambiguity_threshold: 0.1
```

In addition you need to add a [rule](./rules.mdx) to activate the Two-Stage Fallback for
messages with low NLU confidence.

```yaml-rasa title="rules.yml"
rules:
  - rule: Implementation of the TwoStageFallbackPolicy
    steps:
    # This intent is automatically triggered by the `FallbackClassifier` in the NLU
    # pipeline in case the intent confidence was below the specified threshold.
    - intent: nlu_fallback
    # The Fallback is now implemented as a form.
    - action: action_two_stage_fallback
    - active_loop: action_two_stage_fallback
```

Note that the previous parameters `fallback_nlu_action_name` and
`deny_suggestion_intent_name` are no longer configurable and have the fixed values
`action_default_fallback` and `out_of_scope`.

See the [fallback](./fallback-handoff.mdx#fallbacks) documentation for more
information.

### Forms

As of version 2.0 the logic for [forms](./forms.mdx) has been moved from the
Rasa SDK to Rasa Open Source to simplify implementation and make it easier to write
action servers in other languages.

This means that forms are no longer implemented using a `FormAction`, but instead
defined in the domain. Any customizations around requesting slots or
[slot validation](./forms.mdx#validating-form-input) can be handled with a `FormValidationAction`.

Consider a custom form action from 1.x like this:

```python
from typing import Text, List, Any, Dict, Union
from rasa_sdk import Tracker
from rasa_sdk.executor import CollectingDispatcher
from rasa_sdk.forms  import FormAction

class RestaurantForm(FormAction):
    def name(self) -> Text:
        return "restaurant_form"

    @staticmethod
    def required_slots(tracker: Tracker) -> List[Text]:
        return ["cuisine"]

    def slot_mappings(self) -> Dict[Text, Union[Dict, List[Dict]]]:
        return {
            "cuisine": self.from_entity(entity="cuisine", not_intent="chitchat"),
        }

    @staticmethod
    def cuisine_db() -> List[Text]:
        """Database of supported cuisines"""

        return ["caribbean", "chinese", "french"]

    def validate_cuisine(
        self,
        value: Text,
        dispatcher: CollectingDispatcher,
        tracker: Tracker,
        domain: Dict[Text, Any],
    ) -> Dict[Text, Any]:
        """Validate cuisine value."""

        if value.lower() in self.cuisine_db():
            # validation succeeded, set the value of the "cuisine" slot to value
            return {"cuisine": value}
        else:
            dispatcher.utter_message(template="utter_wrong_cuisine")
            # validation failed, set this slot to None, meaning the
            # user will be asked for the slot again
            return {"cuisine": None}

    def submit(
        self,
        dispatcher: CollectingDispatcher,
        tracker: Tracker,
        domain: Dict[Text, Any],
    ) -> List[Dict]:
        """Define what the form has to do
            after all required slots are filled"""

        # utter submit template
        dispatcher.utter_message(template="utter_submit")
        return []
```

Start the migration by removing the FormPolicy and adding the [RulePolicy](./policies.mdx#rule-policy)
(if not there already) to your model configuration:

```yaml-rasa title="config.yml"
policies:
  # Other policies
  # ...
  - name: RulePolicy
```

Then you need to define the form, required slots and their slot mappings
in the domain as described in the documentation on [forms](./forms.mdx#defining-a-form):

```yaml-rasa title="domain.yml"
forms:
  restaurant_form:
    cuisine:
    - type: cuisine
      entity: cuisine
      not_intent: chitchat
```
If you ran the command to [convert your stories](./migration-guide.mdx#training-data-Files),
you will have a story that handles form activation and deactivation like this:

```yaml-rasa title="stories.yml"
stories:
  - story: cuisine form
    steps:
    - intent: request_restaurant
    - action: restaurant_form
    - active_loop: restaurant_form
    - active_loop: null
    - action: utter_submit
```

This will work fine, but the best way to handle form behavior is to remove this story and instead
define two separate rules for form activation and submission:

```yaml-rasa title="rules.yml"
rules:
  - rule: Activate form
    steps:
    - intent: request_restaurant
    - action: restaurant_form
    - active_loop: restaurant_form

  - rule: Submit form
    condition:
    # Condition that form is active.
    - active_loop: restaurant_form
    steps:
    - action: restaurant_form
    - active_loop: null
    # The action we want to run when the form is submitted.
    - action: utter_submit
```

The last step is to implement a custom action to validate the form slots. Start by
adding the custom action to your domain:

```yaml-rasa title="domain.yml"
actions:
  # Other actions
  # ...
  - validate_restaurant_form
```

Then add a custom action which validates the `cuisine` slot:

```python
from typing import Text, List, Any, Dict, Union
from rasa_sdk import Tracker
from rasa_sdk.executor import CollectingDispatcher
from rasa_sdk import FormValidationAction
from rasa_sdk.types import DomainDict

class RestaurantFormValidator(FormValidationAction):
    def name(self) -> Text:
        return "validate_restaurant_form"

    @staticmethod
    def cuisine_db() -> List[Text]:
        """Database of supported cuisines"""

        return ["caribbean", "chinese", "french"]

    def validate_cuisine(
        self,
        slot_value: Any,
        dispatcher: CollectingDispatcher,
        tracker: Tracker,
        domain: DomainDict,
    ) -> Dict[Text, Any]:
        """Validate cuisine value."""

        if slot_value.lower() in self.cuisine_db():
            # validation succeeded, set the value of the "cuisine" slot to value
            return {"cuisine": slot_value}
        else:
            # validation failed, set this slot to None, meaning the
            # user will be asked for the slot again
            return {"cuisine": None}
```

You can also migrate forms from Rasa SDK to Rasa Open Source 2 iteratively. You can for
example migrate one form to the Rasa Open Source 2 implementation while continue using
the deprecated Rasa SDK implementation for another form. To continue to use
the deprecated Rasa SDK `FormAction`s, add a custom action with the name of your form to your domain. Note that you should complete the migration as soon as possible as the deprecated `FormAction`
will be removed from the Rasa SDK in Rasa Open Source 3.

```yaml-rasa title="domain.yml"
actions:
# Adding a custom action for a form will
# instruct Rasa Open Source to use the
# deprecated Rasa SDK implementation of forms.
- my_form

forms:
 my_form:
```

See the [forms](./forms.mdx) documentation for more details.

### Response Selectors

Response Selectors are a stable feature as of version 2.0.

The [conversion command](./migration-guide.mdx#training-data-files) will automatically
convert your `responses.md` file, stories and nlu training data to the new yaml format.
It will also take care of adding the `utter_` prefix to your responses.
Additionally you will need to rename the `respond_` actions in your stories files to use the
`utter_` prefix instead. Run the following command to apply these changes:

```bash
rasa data convert responses --data {SOURCE_DIR} --out={TARGET_DIR}
```

You can also apply these changes manually. For example:

```yaml-rasa
stories:
  - story: chitchat
    steps:
    - intent: chitchat
    - action: respond_chitchat
```
becomes

```yaml-rasa
stories:
  - story: chitchat
    steps:
    - intent: chitchat
    - action: utter_chitchat
```

and you will need to add the `utter_` prefix to the response names in your `responses.md`
as well. For example:

```yaml-rasa
responses:
  chitchat/ask_name:
    - text: Oh yeah, I am called the retrieval bot.

  chitchat/ask_weather:
    - text: Oh, it does look sunny right now in Berlin.
```

becomes

```yaml-rasa
responses:
  utter_chitchat/ask_name:
    - text: Oh yeah, I am called the retrieval bot.

  utter_chitchat/ask_weather:
    - text: Oh, it does look sunny right now in Berlin.
```

Finally, you should remove any actions with the `respond_` prefix from the actions
list in your domain.

This behavior will work fine when defined as a story, but even better when defined
as a rule. You should consider transferring your retrieval stories to rules. More information
on what that looks like in the [chitchat and FAQs documentation](./chitchat-faqs.mdx).


Response Selectors are now trained on retrieval intent labels by default instead
of the actual response text. For most models, this should improve training time
and accuracy of the `ResponseSelector`.

If you want to revert to the pre-2.0 default behavior, add the `use_text_as_label: true`
parameter to your `ResponseSelector` component:

```yaml-rasa
pipeline:
  # other components
  - name: ResponseSelector
    use_text_as_label: true
```

The output schema of `ResponseSelector` has changed. An example output looks like this:

```json {3-4,10,11,20}
{
  "response_selector": {
    "all_retrieval_intents": [
      "faq"
    ],
    "default": {
      "response": {
        "id": 1388783286124362000,
        "confidence": 1,
        "intent_response_key": "faq/is_legit",
        "response_templates": [
          {
            "text": "absolutely",
            "image": "https://i.imgur.com/nGF1K8f.jpg"
          },
          {
            "text": "I think so."
          }
        ]
        "template_name": "utter_faq/is_legit"
      },
      "ranking": [
        {
          "id": 1388783286124362000,
          "confidence": 1,
          "intent_response_key": "faq/is_legit"
        }
      ]
    }
  }
}
```
As a result of this, if you were previously querying for the key `full_retrieval_intent` as:
```python {2}
response_selector_output.get("default")
                        .get("full_retrieval_intent")
```
you should instead now do this:
```python {2-3}
response_selector_output.get("default")
                        .get("response")
                        .get("intent_response_key")
```


### Unfeaturized Slots

[Slots](domain.mdx#slots) of type [unfeaturized](domain.mdx#unfeaturized-slot) are
deprecated and will be removed in version 3.0. To ignore slot values during
a conversation, set the `influence_conversation` property of the slot to `false`.

The following snippet is an example of the deprecated unfeaturized slot usage:

```yaml-rasa
slots:
  username:
    type: unfeaturized
```

To update this to the new format, you can specify the expected data type `text` and
define that the slot should be ignored during the conversation.

```yaml-rasa
slots:
  username:
    type: text
    # Set `influence_conversation` to `false`
    # to ignore the slot value during the conversation.
    influence_conversation: false
```

If you don't require the slot to have a specific data type, you can use the new slot
type [any](domain.mdx#any-slot). This slot type is always ignored during a conversation
and does not make any assumptions regarding the data type of the slot value.

```yaml-rasa
slots:
  username:
    type: any
```

Please see the updated [slots documentation](domain.mdx#slots) for more information.

### Conversation sessions

[Conversation sessions](domain.mdx#session-configuration) are now enabled by default
if your [Domain](domain.mdx) does not contain a session configuration. Previously a
missing session configuration was treated as if conversation sessions were disabled.
You can explicitly disable conversation sessions using the following snippet:

```yaml-rasa title="domain.yml"
session_config:
  # A session expiration time of `0`
  # disables conversation sessions
  session_expiration_time: 0
```


### Dialogue Featurization

This section is only relevant if you explicitly defined [featurizers](./policies.mdx#featurizers)
in your policy configuration.

LabelTokenizerSingleStateFeaturizer is deprecated and will be removed in the future.
It should be replaced with SingleStateFeaturizer and some changes should be made to the NLU pipeline.
Add a `Tokenizer` with the option `intent_tokenization_flag: True` and `CountVectorsFeaturizer`
to the NLU pipeline.

For example:
```yaml-rasa {3-5}
language: en
pipeline:
  - name: WhitespaceTokenizer
    intent_tokenization_flag: True
  - name: CountVectorsFeaturizer
  # other components
policies:
  # other policies
  - name: TEDPolicy
    featurizer:
    - name: SingleStateFeaturizer

```

BinarySingleStateFeaturizer is deprecated and will be removed in the future.
You should replace it with `SingleStateFeaturizer` and a NLU pipeline
where `intent_tokenization_flag` of a Tokenizer is set to `False`.

For example:
```yaml-rasa {4}
language: en
pipeline:
  - name: WhitespaceTokenizer
    intent_tokenization_flag: False
  # other components
policies:
  # other policies
  - name: TEDPolicy
    featurizer:
    - name: SingleStateFeaturizer

```

### Deprecations

The deprecated [event brokers](./event-brokers.mdx) FileProducer, KafkaProducer, PikaProducer
and SQLProducer have been removed. If you used these brokers in your
`endpoints.yml` make sure to use the renamed variants instead:
  - FileProducer became FileEventBroker
  - KafkaProducer became KafkaEventBroker
  - PikaProducer became PikaEventBroker
  - SQLProducer became  SQLEventBroker

The deprecated EmbeddingIntentClassifier has been removed. If you used this
component in your pipeline configuration (`config.yml`) you can replace it
with [DIETClassifier](./components.mdx#dietclassifier).
It accepts the same configuration parameters.

The deprecated KerasPolicy has been removed. If you used this
component in your policies configuration (`config.yml`) you can replace it
with [TEDPolicy](./policies.mdx#ted-policy). It accepts the same configuration parameters.

## Rasa 1.7 to Rasa 1.8

:::caution
This is a release **breaking backwards compatibility**.
It is not possible to load previously trained models. Please make sure to retrain a
model before trying to use it with this improved version.

:::

### General

* The [TED Policy](./policies.mdx#ted-policy) replaced the `keras_policy` as recommended machine
  learning policy. New projects generated with `rasa init` will automatically use
  this policy. In case you want to change your existing model configuration to use the
  [TED Policy](./policies.mdx#ted-policy) add this to the `policies` section in your `config.yml`
  and remove potentially existing `KerasPolicy` entries:

  ```yaml-rasa
  policies:
  # - ... other policies
  - name: TEDPolicy
    max_history: 5
    epochs: 100
  ```

  The given snippet specifies default values for the parameters `max_history` and
  `epochs`. `max_history` is particularly important and strongly depends on your stories.
  Please see the docs of the [TED Policy](./policies.mdx#ted-policy) if you want to customize them.

* All pre-defined pipeline templates are deprecated. **Any templates you use will be
  mapped to the new configuration, but the underlying architecture is the same**.
  Take a look at [Tuning Your Model](./tuning-your-model.mdx) to decide on what components you should use
  in your configuration file.

* The Embedding Policy was renamed to [TED Policy](./policies.mdx#ted-policy). The functionality of the policy stayed the same.
  Please update your configuration files to use `TEDPolicy` instead of `EmbeddingPolicy`.

* Most of the model options for `EmbeddingPolicy`, `EmbeddingIntentClassifier`, and `ResponseSelector` got
  renamed. Please update your configuration files using the following mapping:

  |      Old model option       |                  New model option                   |
  |-----------------------------|-----------------------------------------------------|
  |hidden_layers_sizes_a        |dictionary “hidden_layers_sizes” with key “text”     |
  |hidden_layers_sizes_b        |dictionary “hidden_layers_sizes” with key “label”    |
  |hidden_layers_sizes_pre_dial |dictionary “hidden_layers_sizes” with key “dialogue” |
  |hidden_layers_sizes_bot      |dictionary “hidden_layers_sizes” with key “label”    |
  |num_transformer_layers       |number_of_transformer_layers                         |
  |num_heads                    |number_of_attention_heads                            |
  |max_seq_length               |maximum_sequence_length                              |
  |dense_dim                    |dense_dimension                                      |
  |embed_dim                    |embedding_dimension                                  |
  |num_neg                      |number_of_negative_examples                          |
  |mu_pos                       |maximum_positive_similarity                          |
  |mu_neg                       |maximum_negative_similarity                          |
  |use_max_sim_neg              |use_maximum_negative_similarity                      |
  |C2                           |regularization_constant                              |
  |C_emb                        |negative_margin_scale                                |
  |droprate_a                   |droprate_dialogue                                    |
  |droprate_b                   |droprate_label                                       |
  |evaluate_every_num_epochs    |evaluate_every_number_of_epochs                      |
  |evaluate_on_num_examples     |evaluate_on_number_of_examples                       |

  Old configuration options will be mapped to the new names, and a warning will be thrown.
  However, these will be deprecated in a future release.

* The Embedding Intent Classifier is now deprecated and will be replaced by [DIETClassifier](./components.mdx#dietclassifier)
  in the future.
  `DIETClassfier` performs intent classification as well as entity recognition.
  If you want to get the same model behavior as the current `EmbeddingIntentClassifier`, you can use
  the following configuration of `DIETClassifier`:

  ```yaml-rasa
  pipeline:
  # - ... other components
  - name: DIETClassifier
    hidden_layers_sizes:
      text: [256, 128]
    number_of_transformer_layers: 0
    weight_sparsity: 0
    intent_classification: True
    entity_recognition: False
    use_masked_language_model: False
    BILOU_flag: False
    # ... any other parameters
  ```

  See [DIETClassifier](./components.mdx#dietclassifier) for more information about the new component.
  Specifying `EmbeddingIntentClassifier` in the configuration maps to the above component definition, the
  behavior is unchanged from previous versions.

* `CRFEntityExtractor` is now deprecated and will be replaced by `DIETClassifier` in the future. If you want to
  get the same model behavior as the current `CRFEntityExtractor`, you can use the following configuration:

  ```yaml-rasa
  pipeline:
  # - ... other components
  - name: LexicalSyntacticFeaturizer
    features: [
      ["low", "title", "upper"],
      [
        "BOS",
        "EOS",
        "low",
        "prefix5",
        "prefix2",
        "suffix5",
        "suffix3",
        "suffix2",
        "upper",
        "title",
        "digit",
      ],
      ["low", "title", "upper"],
    ]
  - name: DIETClassifier
    intent_classification: False
    entity_recognition: True
    use_masked_language_model: False
    number_of_transformer_layers: 0
    # ... any other parameters
  ```

  `CRFEntityExtractor` featurizes user messages on its own, it does not depend on any featurizer.
  We extracted the featurization from the component into the new featurizer [LexicalSyntacticFeaturizer](./components.mdx#lexicalsyntacticfeaturizer). Thus,
  in order to obtain the same results as before, you need to add this featurizer to your pipeline before the
  [DIETClassifier](./components.mdx#dietclassifier).
  Specifying `CRFEntityExtractor` in the configuration maps to the above component definition, the behavior
  is unchanged from previous versions.

* If your pipeline contains `CRFEntityExtractor` and `EmbeddingIntentClassifier` you can substitute both
  components with [DIETClassifier](./components.mdx#dietclassifier). You can use the following pipeline for that:

  ```yaml-rasa
  pipeline:
  # - ... other components
  - name: LexicalSyntacticFeaturizer
    features: [
      ["low", "title", "upper"],
      [
        "BOS",
        "EOS",
        "low",
        "prefix5",
        "prefix2",
        "suffix5",
        "suffix3",
        "suffix2",
        "upper",
        "title",
        "digit",
      ],
      ["low", "title", "upper"],
    ]
  - name: DIETClassifier
    number_of_transformer_layers: 0
    # ... any other parameters
  ```

## Rasa 1.6 to Rasa 1.7

### General

* By default, the `EmbeddingIntentClassifier`, `EmbeddingPolicy`, and `ResponseSelector` will
  now normalize the top 10 confidence results if the `loss_type` is `"softmax"` (which has been
  default since 1.3, see [Rasa 1.2 to Rasa 1.3](./migration-guide.mdx#rasa-12-to-rasa-13)). This is configurable via the `ranking_length`
  configuration parameter; to turn off normalization to match the previous behavior, set `ranking_length: 0`.

## Rasa 1.2 to Rasa 1.3

:::caution
This is a release **breaking backwards compatibility**.
It is not possible to load previously trained models. Please make sure to retrain a
model before trying to use it with this improved version.

:::

### General

* Default parameters of `EmbeddingIntentClassifier` are changed. See
  the Components page for details.
  Architecture implementation is changed as well, so **old trained models cannot be loaded**.
  Default parameters and architecture for `EmbeddingPolicy` are changed. See [Policies](./policies.mdx) for details.
  It uses transformer instead of lstm. **Old trained models cannot be loaded**.
  They use `inner` similarity and `softmax` loss by default instead of
  `cosine` similarity and `margin` loss (can be set in config file).
  They use `balanced` batching strategy by default to counteract class imbalance problem.
  The meaning of `evaluate_on_num_examples` is changed. If it is non zero, random examples will be
  picked by stratified split and used as **hold out** validation set, so they will be excluded from training data.
  We suggest to set it to zero (default) if data set contains a lot of unique examples of dialogue turns.
  Removed `label_tokenization_flag` and `label_split_symbol` from component. Instead moved intent splitting to `Tokenizer` components via `intent_tokenization_flag` and `intent_split_symbol` flag.

* Default `max_history` for `EmbeddingPolicy` is `None` which means it'll use
  the `FullDialogueTrackerFeaturizer`. We recommend to set `max_history` to
  some finite value in order to use `MaxHistoryTrackerFeaturizer`
  for **faster training**. See [Featurizers](./policies.mdx#featurizers) for details.
  We recommend to increase `batch_size` for `MaxHistoryTrackerFeaturizer`
  (e.g. `"batch_size": [32, 64]`)

* **Compare** mode of `rasa train core` allows the whole core config comparison.
  Therefore, we changed the naming of trained models. They are named by config file
  name instead of policy name. Old naming style will not be read correctly when
  creating **compare** plots (`rasa test core`). Please remove old trained models
  in comparison folder and retrain. Normal core training is unaffected.

* We updated the **evaluation metric** for our **NER**. We report the weighted precision and f1-score.
  So far we included `no-entity` in this report. However, as most of the tokens actually don't have
  an entity set, this will influence the weighted precision and f1-score quite a bit. From now on we
  exclude `no-entity` from the evaluation. The overall metrics now only include proper entities. You
  might see a drop in the performance scores when running the evaluation again.

* `/` is reserved as a delimiter token to distinguish between retrieval intent and the corresponding response text
  identifier. Make sure you don't include `/` symbol in the name of your intents.


## Rasa NLU 0.14.x and Rasa Core 0.13.x to Rasa 1.0

:::caution
This is a release **breaking backwards compatibility**.
It is not possible to load previously trained models. Please make sure to retrain a
model before trying to use it with this improved version.

:::

### General

* The scripts in `rasa.core` and `rasa.nlu` can no longer be executed. To train, test, run, … an NLU or Core
  model, you should now use the command line interface `rasa`. The functionality is, for the most part, the same as before.
  Some changes in commands reflect the combined training and running of NLU and Core models, but NLU and Core can still
  be trained and used individually. If you attempt to run one of the old scripts in `rasa.core` or `rasa.nlu`,
  an error is thrown that points you to the command you
  should use instead. See all the new commands at [Command Line Interface](./command-line-interface.mdx).

* If you have written a custom output channel, all `send_` methods subclassed
  from the `OutputChannel` class need to take an additional `\*\*kwargs`
  argument. You can use these keyword args from your custom action code or the
  templates in your domain file to send any extra parameters used in your
  channel's send methods.

* If you were previously importing the `Button` or `Element` classes from
  `rasa_core.dispatcher`, these are now to be imported from `rasa_sdk.utils`.

* Rasa NLU and Core previously used <a href="https://legacy-docs.rasa.com/docs/nlu/0.15.1/migrations/?&_ga=2.218966814.608734414.1560704810-314462423.1543594887#id1" target="_blank" rel="nofollow noopener noreferrer">separate configuration files</a>.
  These two files should be merged into a single file either named `config.yml`, or passed via the `--config` parameter.

### Script parameters

* All script parameter names have been unified to follow the same schema.
  Any underscores (`_`) in arguments have been replaced with dashes (`-`).
  For example: `--max_history` has been changed to `--max-history`. You can
  see all of the script parameters in the `--help` output of the commands
  in the [Command Line Interface](./command-line-interface.mdx).

* The `--num_threads` parameter was removed from the `run` command. The
  server will always run single-threaded, but will now run asynchronously. If you want to
  make use of multiple processes, feel free to check out the [Sanic server
  documentation](https://sanic.readthedocs.io/en/latest/sanic/deploying.html#running-via-gunicorn).

* To avoid conflicts in script parameter names, connectors in the `run` command now need to be specified with
  `--connector`, as `-c` is no longer supported. The maximum history in the `rasa visualize` command needs to be
  defined with `--max-history`. Output paths and log files cannot be specified with `-o` anymore; `--out` and
  `--log-file` should be used. NLU data has been standarized to be `--nlu` and the name of
  any kind of data files or directory to be `--data`.

### HTTP API

* There are numerous HTTP API endpoint changes which can be found [here](./http-api.mdx).<|MERGE_RESOLUTION|>--- conflicted
+++ resolved
@@ -12,7 +12,6 @@
 
 ## Rasa 2.1 to Rasa 2.2
 
-<<<<<<< HEAD
 ### General
 
 Some model options for `TEDPolicy` got renamed.
@@ -28,7 +27,7 @@
 |                             |“text”, “action_text”, “label_action_text”, “intent”,   |
 |                             |“action_name”, “label_action_name”, “entities”, “slots”,|
 |                             |“active_loop”                                           |
-=======
+
 ### Deprecations
 
 Training and test data in Markdown format is now deprecated. This includes:
@@ -40,7 +39,7 @@
 
 Please convert your existing Markdown data by using the commands
 described [here](./migration-guide.mdx#training-data-files).
->>>>>>> cb387649
+
 
 ## Rasa 2.0 to Rasa 2.1
 
