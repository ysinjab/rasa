from __future__ import absolute_import
from __future__ import division
from __future__ import print_function
from __future__ import unicode_literals

import abc
import collections
import io
import json
import logging
import os

import numpy as np
import pkg_resources
from pykwalify.errors import SchemaError
from six import string_types
from six import with_metaclass
from typing import Dict, Tuple, Any
from typing import List
from typing import Optional
from typing import Text

from rasa_core import utils
<<<<<<< HEAD
from rasa_core.actions import Action, action
from rasa_core.actions.action import ActionListen, ActionRestart
=======
from rasa_core.actions import Action
from rasa_core.actions.action import (ActionListen, ActionRestart,
                                      ActionDefaultFallback)
from rasa_core.actions.factories import (
    action_factory_by_name,
    ensure_action_name_uniqueness)
>>>>>>> 1e00dae2
from rasa_core.slots import Slot
from rasa_core.trackers import DialogueStateTracker, SlotSet
from rasa_core.utils import read_file, read_yaml_string

logger = logging.getLogger(__name__)

PREV_PREFIX = 'prev_'


def check_domain_sanity(domain):
    """Makes sure the domain is properly configured.

    Checks the settings and checks if there are duplicate actions,
    intents, slots and entities."""

    def get_duplicates(my_items):
        """Returns a list of duplicate items in my_items."""
        return [item
                for item, count in collections.Counter(my_items).items()
                if count > 1]

    def get_exception_message(duplicates):
        """Returns a message given a list of error locations.

        Duplicates has the format of (duplicate_actions [List], name [Text]).
        :param duplicates:
        :return: """

        msg = ""
        for d, name in duplicates:
            if d:
                if msg:
                    msg += "\n"
                msg += ("Duplicate {0} in domain. "
                        "These {0} occur more than once in "
                        "the domain: {1}".format(name, ", ".join(d)))
        return msg

    duplicate_actions = get_duplicates([a for a in domain.actions])
    duplicate_intents = get_duplicates([i for i in domain.intents])
    duplicate_slots = get_duplicates([s.name for s in domain.slots])
    duplicate_entities = get_duplicates([e for e in domain.entities])

    if duplicate_actions or \
            duplicate_intents or \
            duplicate_slots or \
            duplicate_entities:
        raise Exception(get_exception_message([
            (duplicate_actions, "actions"),
            (duplicate_intents, "intents"),
            (duplicate_slots, "slots"),
            (duplicate_entities, "entitites")]))


class Domain(with_metaclass(abc.ABCMeta, object)):
    """The domain specifies the universe in which the bot's policy acts.

    A Domain subclass provides the actions the bot can take, the intents
    and entities it can recognise"""

    DEFAULT_ACTIONS = [ActionListen(), ActionRestart(),
                       ActionDefaultFallback()]

    def __init__(self, store_entities_as_slots=True,
                 restart_intent="restart"):
        self.store_entities_as_slots = store_entities_as_slots
        self.restart_intent = restart_intent

    @utils.lazyproperty
    def num_actions(self):
        """Returns the number of available actions."""

        # noinspection PyTypeChecker
        return len(self.actions)

    @utils.lazyproperty
    def action_names(self):
        # type: () -> List[Text]
        """Returns the name of available actions."""

        return [a.name() for a in self.actions]

    @utils.lazyproperty
    def action_map(self):
        # type: () -> Dict[Text, Tuple[int, Action]]
        """Provides a mapping from action names to indices and actions."""
        return {a.name(): (i, a) for i, a in enumerate(self.actions)}

    @utils.lazyproperty
    def num_states(self):
        """Number of used input states for the action prediction."""

        return len(self.input_states)

    def action_for_name(self, action_name):
        # type: (Text) -> Optional[Action]
        """Looks up which action corresponds to this action name."""

        if action_name in self.action_map:
            return self.action_map.get(action_name)[1]
        else:
            self._raise_action_not_found_exception(action_name)

    def action_for_index(self, index):
        """Integer index corresponding to an actions index in the action list.

        This method resolves the index to the actions name."""

        if len(self.actions) <= index or index < 0:
            raise Exception(
                    "Can not access action at index {}. "
                    "Domain has {} actions.".format(index, len(self.actions)))
        return self.actions[index]

    def index_for_action(self, action_name):
        # type: (Text) -> Optional[int]
        """Looks up which action index corresponds to this action name"""

        if action_name in self.action_map:
            return self.action_map.get(action_name)[0]
        else:
            self._raise_action_not_found_exception(action_name)

    def _raise_action_not_found_exception(self, action_name):
        actions = "\n".join(["\t - {}".format(a)
                             for a in sorted(self.action_map)])
        raise Exception(
                "Can not access action '{}', "
                "as that name is not a registered action for this domain. "
                "Available actions are: \n{}".format(action_name, actions))

    def random_template_for(self, utter_action):
        if utter_action in self.templates:
            return np.random.choice(self.templates[utter_action])
        else:
            return None

    # noinspection PyTypeChecker
    @utils.lazyproperty
    def slot_states(self):
        # type: () -> List[Text]
        """Returns all available slot state strings."""

        return ["slot_{}_{}".format(s.name, i)
                for s in self.slots
                for i in range(0, s.feature_dimensionality())]

    # noinspection PyTypeChecker
    @utils.lazyproperty
    def prev_action_states(self):
        # type: () -> List[Text]
        """Returns all available previous action state strings."""

        return [PREV_PREFIX + a.name()
                for a in self.actions]

    # noinspection PyTypeChecker
    @utils.lazyproperty
    def intent_states(self):
        # type: () -> List[Text]
        """Returns all available previous action state strings."""

        return ["intent_{0}".format(i)
                for i in self.intents]

    # noinspection PyTypeChecker
    @utils.lazyproperty
    def entity_states(self):
        # type: () -> List[Text]
        """Returns all available previous action state strings."""

        return ["entity_{0}".format(e)
                for e in self.entities]

    def index_of_state(self, state_name):
        # type: (Text) -> Optional[int]
        """Provides the index of a state."""

        return self.input_state_map.get(state_name)

    @utils.lazyproperty
    def input_state_map(self):
        # type: () -> Dict[Text, int]
        """Provides a mapping from state names to indices."""
        return {f: i for i, f in enumerate(self.input_states)}

    @utils.lazyproperty
    def input_states(self):
        # type: () -> List[Text]
        """Returns all available states."""

        return \
            self.intent_states + \
            self.entity_states + \
            self.slot_states + \
            self.prev_action_states

    def get_parsing_states(self, tracker):
        # type: (DialogueStateTracker) -> Dict[Text, float]

        state_dict = {}

        # Set all found entities with the state value 1.0, unless they should
        # be ignored for the current intent
        for entity in tracker.latest_message.entities:
            intent_name = tracker.latest_message.intent.get("name")
            should_use_entity = self._intents[intent_name]['use_entities']
            if should_use_entity:
                key = "entity_{0}".format(entity["entity"])
                state_dict[key] = 1.0

        # Set all set slots with the featurization of the stored value
        for key, slot in tracker.slots.items():
            if slot is not None:
                for i, slot_value in enumerate(slot.as_feature()):
                    if slot_value != 0:
                        slot_id = "slot_{}_{}".format(key, i)
                        state_dict[slot_id] = slot_value

        latest_msg = tracker.latest_message

        if "intent_ranking" in latest_msg.parse_data:
            for intent in latest_msg.parse_data["intent_ranking"]:
                if intent.get("name"):
                    intent_id = "intent_{}".format(intent["name"])
                    state_dict[intent_id] = intent["confidence"]

        elif latest_msg.intent.get("name"):
            intent_id = "intent_{}".format(latest_msg.intent["name"])
            state_dict[intent_id] = latest_msg.intent.get("confidence", 1.0)

        return state_dict

    def get_prev_action_states(self, tracker):
        # type: (DialogueStateTracker) -> Dict[Text, float]
        """Turns the previous taken action into a state name."""

        latest_action = tracker.latest_action_name
        if latest_action:
            prev_action_name = PREV_PREFIX + latest_action
            if prev_action_name in self.input_state_map:
                return {prev_action_name: 1.0}
            else:
                logger.warning(
                        "Failed to use action '{}' in history. "
                        "Please make sure all actions are listed in the "
                        "domains action list. If you recently removed an "
                        "action, don't worry about this warning. It "
                        "should stop appearing after a while. "
                        "".format(latest_action))
                return {}
        else:
            return {}

    def get_active_states(self, tracker):
        # type: (DialogueStateTracker) -> Dict[Text, float]
        """Return a bag of active states from the tracker state"""
        state_dict = self.get_parsing_states(tracker)
        state_dict.update(self.get_prev_action_states(tracker))
        return state_dict

    def states_for_tracker_history(self, tracker):
        # type: (DialogueStateTracker) -> List[Dict[Text, float]]
        """Array of states for each state of the trackers history."""
        return [self.get_active_states(tr) for tr in
                tracker.generate_all_prior_trackers()]

    def slots_for_entities(self, entities):
        if self.store_entities_as_slots:
            slot_events = []
            for s in self.slots:
                matching_entities = [e['value']
                                     for e in entities
                                     if e['entity'] == s.name]
                if matching_entities:
                    if s.type_name == 'list':
                        slot_events.append(SlotSet(s.name, matching_entities))
                    else:
                        slot_events.append(SlotSet(s.name,
                                                   matching_entities[-1]))
            return slot_events
        else:
            return []

    def persist(self, filename):
        raise NotImplementedError

    @classmethod
    def load(cls, filename):
        raise NotImplementedError

    def persist_specification(self, model_path):
        # type: (Text) -> None
        """Persists the domain specification to storage."""

        domain_spec_path = os.path.join(model_path, 'domain.json')
        utils.create_dir_for_file(domain_spec_path)

        metadata = {
            "states": self.input_states
        }
        utils.dump_obj_as_json_to_file(domain_spec_path, metadata)

    @classmethod
    def load_specification(cls, path):
        # type: (Text) -> Dict[Text, Any]
        """Load a domains specification from a dumped model directory."""

        matadata_path = os.path.join(path, 'domain.json')
        with io.open(matadata_path) as f:
            specification = json.loads(f.read())
        return specification

    def compare_with_specification(self, path):
        # type: (Text) -> bool
        """Compares the domain spec of the current and the loaded domain.

        Throws exception if the loaded domain specification is different
        to the current domain are different."""

        loaded_domain_spec = self.load_specification(path)
        states = loaded_domain_spec["states"]
        if states != self.input_states:
            missing = ",".join(set(states) - set(self.input_states))
            additional = ",".join(set(self.input_states) - set(states))
            raise Exception(
                    "Domain specification has changed. "
                    "You MUST retrain the policy. " +
                    "Detected mismatch in domain specification. " +
                    "The following states have been \n"
                    "\t - removed: {} \n"
                    "\t - added:   {} ".format(missing, additional))
        else:
            return True

    # Abstract Methods : These have to be implemented in any domain subclass
    @abc.abstractproperty
    def slots(self):
        # type: () -> List[Slot]
        """Domain subclass must provide a list of slots"""
        pass

    @abc.abstractproperty
    def entities(self):
        # type: () -> List[Text]
        raise NotImplementedError(
                "domain must provide a list of entities")

    @abc.abstractproperty
    def intents(self):
        # type: () -> List[Text]
        raise NotImplementedError(
                "domain must provide a list of intents")

    @abc.abstractproperty
    def actions(self):
        # type: () -> List[Action]
        raise NotImplementedError(
                "domain must provide a list of possible actions")

    @abc.abstractproperty
    def templates(self):
        # type: () -> List[Dict[Text, Any]]
        raise NotImplementedError(
                "domain must provide a dictionary of response templates")


class TemplateDomain(Domain):

    @classmethod
    def load(cls, filename, action_endpoint=None):
        if not os.path.isfile(filename):
            raise Exception(
                    "Failed to load domain specification from '{}'. "
                    "File not found!".format(os.path.abspath(filename)))
        return cls.from_yaml(read_file(filename), action_endpoint)

    @classmethod
    def from_yaml(cls, yaml, action_endpoint=None):
        cls.validate_domain_yaml(yaml)
        data = read_yaml_string(yaml)
        return cls.from_dict(data, action_endpoint)

    @classmethod
    def from_dict(cls, data, action_endpoint=None):
        utter_templates = cls.collect_templates(data.get("templates", {}))
        slots = cls.collect_slots(data.get("slots", {}))
        additional_arguments = data.get("config", {})
        intents = cls.collect_intents(data.get("intents", {}))
        return cls(
<<<<<<< HEAD
                data.get("intents", []),
                data.get("entities", []),
                slots,
                utter_templates,
                data.get("actions", []),
                action_endpoint,
                **additional_arguments
=======
            intents,
            data.get("entities", []),
            slots,
            utter_templates,
            data.get("actions", []),
            data.get("action_names", []),
            action_factory,
            **additional_arguments
>>>>>>> 1e00dae2
        )

    @classmethod
    def validate_domain_yaml(cls, yaml):
        """Validate domain yaml."""
        from pykwalify.core import Core

        log = logging.getLogger('pykwalify')
        log.setLevel(logging.WARN)

        schema_file = pkg_resources.resource_filename(__name__,
                                                      "schemas/domain.yml")
        source_data = utils.read_yaml_string(yaml)
        c = Core(source_data=source_data,
                 schema_files=[schema_file])
        try:
            c.validate(raise_exception=True)
        except SchemaError:
            raise ValueError("Failed to validate your domain yaml. "
                             "Make sure the file is correct, to do so"
                             "take a look at the errors logged during "
                             "validation previous to this exception. ")

    @staticmethod
    def collect_slots(slot_dict):
        # it is super important to sort the slots here!!!
        # otherwise state ordering is not consistent
        slots = []
        for slot_name in sorted(slot_dict):
            slot_class = Slot.resolve_by_type(slot_dict[slot_name].get("type"))
            if "type" in slot_dict[slot_name]:
                del slot_dict[slot_name]["type"]
            slot = slot_class(slot_name, **slot_dict[slot_name])
            slots.append(slot)
        return slots

    @staticmethod
    def collect_intents(intent_list):
        intents = {}
        for intent in intent_list:
            if isinstance(intent, dict):
                intents.update(intent)
            else:
                intents.update({intent: {'use_entities': True}})
        return intents

    @staticmethod
    def collect_templates(yml_templates):
        # type: (Dict[Text, List[Any]]) -> Dict[Text, List[Dict[Text, Any]]]
        """Go through the templates and make sure they are all in dict format"""

        templates = {}
        for template_key, template_variations in yml_templates.items():
            validated_variations = []
            for t in template_variations:
                # templates can either directly be strings or a dict with
                # options we will always create a dict out of them
                if isinstance(t, string_types):
                    validated_variations.append({"text": t})
                elif "text" not in t:
                    raise Exception("Utter template '{}' needs to contain"
                                    "'- text: ' attribute to be a proper"
                                    "template".format(template_key))
                else:
                    validated_variations.append(t)
            templates[template_key] = validated_variations
        return templates

    def __init__(self, intents, entities, slots, templates,
                 action_names, action_endpoint, **kwargs):
        self._intents = intents
        self._entities = entities
        self._slots = slots
        self._templates = templates
        self._action_names = action_names
        self._actions = self.instantiate_actions(action_names,
                                                 action_endpoint)
        super(TemplateDomain, self).__init__(**kwargs)

    @staticmethod
    def instantiate_actions(action_names,
                            action_endpoint):
        custom_actions = action.actions_from_names(action_names,
                                                   action_endpoint)
        actions = Domain.DEFAULT_ACTIONS[:] + custom_actions
        action.ensure_action_name_uniqueness(actions)
        return actions

    def _slot_definitions(self):
        return {slot.name: slot.persistence_info() for slot in self.slots}

    def as_dict(self):
        additional_config = {
            "store_entities_as_slots": self.store_entities_as_slots}
        action_names = self.action_names[len(Domain.DEFAULT_ACTIONS):]
<<<<<<< HEAD

        return {
=======
        domain_data = {
>>>>>>> 1e00dae2
            "config": additional_config,
            "intents": [{k: v} for k, v in self._intents.items()],
            "entities": self.entities,
            "slots": self._slot_definitions(),
            "templates": self.templates,
            "actions": action_names,  # class names of the actions
        }

    def persist(self, filename):
        domain_data = self.as_dict()
        utils.dump_obj_as_yaml_to_file(filename, domain_data)

    def as_yaml(self):
        domain_data = self.as_dict()
        return utils.dump_obj_as_yaml_to_string(domain_data)

    @utils.lazyproperty
    def templates(self):
        return self._templates

    @utils.lazyproperty
    def slots(self):
        return self._slots

    @utils.lazyproperty
    def intents(self):
        return sorted(self._intents.keys())

    @utils.lazyproperty
    def entities(self):
        return self._entities

    @utils.lazyproperty
    def actions(self):
        return self._actions<|MERGE_RESOLUTION|>--- conflicted
+++ resolved
@@ -21,17 +21,8 @@
 from typing import Text
 
 from rasa_core import utils
-<<<<<<< HEAD
 from rasa_core.actions import Action, action
-from rasa_core.actions.action import ActionListen, ActionRestart
-=======
-from rasa_core.actions import Action
-from rasa_core.actions.action import (ActionListen, ActionRestart,
-                                      ActionDefaultFallback)
-from rasa_core.actions.factories import (
-    action_factory_by_name,
-    ensure_action_name_uniqueness)
->>>>>>> 1e00dae2
+from rasa_core.actions.action import ActionListen, ActionRestart, ActionDefaultFallback
 from rasa_core.slots import Slot
 from rasa_core.trackers import DialogueStateTracker, SlotSet
 from rasa_core.utils import read_file, read_yaml_string
@@ -422,24 +413,13 @@
         additional_arguments = data.get("config", {})
         intents = cls.collect_intents(data.get("intents", {}))
         return cls(
-<<<<<<< HEAD
-                data.get("intents", []),
-                data.get("entities", []),
-                slots,
-                utter_templates,
-                data.get("actions", []),
-                action_endpoint,
-                **additional_arguments
-=======
             intents,
             data.get("entities", []),
             slots,
             utter_templates,
             data.get("actions", []),
-            data.get("action_names", []),
-            action_factory,
+            action_endpoint,
             **additional_arguments
->>>>>>> 1e00dae2
         )
 
     @classmethod
@@ -535,12 +515,8 @@
         additional_config = {
             "store_entities_as_slots": self.store_entities_as_slots}
         action_names = self.action_names[len(Domain.DEFAULT_ACTIONS):]
-<<<<<<< HEAD
 
         return {
-=======
-        domain_data = {
->>>>>>> 1e00dae2
             "config": additional_config,
             "intents": [{k: v} for k, v in self._intents.items()],
             "entities": self.entities,
